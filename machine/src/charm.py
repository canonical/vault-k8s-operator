--- conflicted
+++ resolved
@@ -440,7 +440,6 @@
                         "pki_ca_common_name is not set in the charm config, cannot configure PKI secrets engine"
                     )
                 )
-<<<<<<< HEAD
                 return
             if not allowed_domains_config_is_valid(
                 self.juju_facade.get_string_config("pki_allowed_domains")
@@ -487,10 +486,6 @@
                 )
                 return
 
-=======
-            )
-            return
->>>>>>> 67c0a7ca
         if not self._log_level_is_valid(self._get_log_level()):
             event.add_status(BlockedStatus("log_level config is not valid"))
             return
