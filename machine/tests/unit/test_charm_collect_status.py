--- conflicted
+++ resolved
@@ -14,9 +14,6 @@
 
 
 class TestCharmCollectUnitStatus(VaultCharmFixtures):
-<<<<<<< HEAD
-    def test_given_pki_tls_relation_and_bad_common_name_when_collect_unit_status_then_status_is_blocked(
-=======
     def test_given_invalid_log_level_config_when_collect_unit_status_then_status_is_blocked(
         self,
     ):
@@ -28,7 +25,6 @@
         assert state_out.unit_status == BlockedStatus("log_level config is not valid")
 
     def test_given_tls_relation_and_bad_common_name_when_collect_unit_status_then_status_is_blocked(
->>>>>>> 588a9bbd
         self,
     ):
         tls_relation = testing.Relation(
