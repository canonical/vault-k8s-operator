--- conflicted
+++ resolved
@@ -255,7 +255,6 @@
                 )
             )
             return
-<<<<<<< HEAD
         if self.juju_facade.relation_exists(
             TLS_CERTIFICATES_ACME_RELATION_NAME
         ) and not common_name_config_is_valid(self.juju_facade.get_string_config("common_name")):
@@ -264,10 +263,8 @@
                     "Common name is not set in the charm config, cannot configure ACME server"
                 )
             )
-=======
         if not self._log_level_is_valid(self._get_log_level()):
             event.add_status(BlockedStatus("log_level config is not valid"))
->>>>>>> 588a9bbd
             return
         if not self._container.can_connect():
             event.add_status(WaitingStatus("Waiting to be able to connect to vault unit"))
