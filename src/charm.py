--- conflicted
+++ resolved
@@ -690,11 +690,7 @@
             logger.info("Unseal keys are already set to %s", new_keys)
             event.fail(message="Provided unseal keys are already set.")
             return
-<<<<<<< HEAD
         self._set_initialization_secret(
-=======
-        self._set_initialization_secret_in_peer_relation(
->>>>>>> 7da2ebff
             root_token=root_token,
             unseal_keys=new_keys,  # type: ignore[arg-type]
         )
@@ -718,25 +714,15 @@
             logger.error("Cannot set root token, vault is not initialized yet.")
             event.fail(message="Cannot set root token, vault is not initialized yet.")
             return
-<<<<<<< HEAD
         root_token, current_keys = self._get_initialization_secret()
-=======
-        root_token, current_keys = self._get_initialization_secret_from_peer_relation()
->>>>>>> 7da2ebff
         new_root_token = event.params.get("root-token", "")
         if new_root_token == root_token:
             logger.info("Root token is already set to %s", new_root_token)
             event.fail(message="Provided root token is already set.")
             return
-<<<<<<< HEAD
         self._set_initialization_secret(
             root_token=new_root_token,
             unseal_keys=current_keys,
-=======
-        self._set_initialization_secret_in_peer_relation(
-            root_token=new_root_token,
-            unseal_keys=current_keys,  # type: ignore[arg-type]
->>>>>>> 7da2ebff
         )
         vault.set_token(token=new_root_token)
         event.set_results({"root-token": new_root_token})
