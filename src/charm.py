--- conflicted
+++ resolved
@@ -11,10 +11,10 @@
 import json
 import logging
 import socket
+from dataclasses import dataclass
 from typing import IO, Dict, List, Optional, Tuple, cast
 
 import hcl
-from attr import dataclass
 from botocore.response import StreamingBody
 from charms.data_platform_libs.v0.s3 import S3Requirer
 from charms.grafana_k8s.v0.grafana_dashboard import GrafanaDashboardProvider
@@ -85,9 +85,8 @@
 PROMETHEUS_ALERT_RULES_PATH = "./src/prometheus_alert_rules"
 PKI_CSR_SECRET_LABEL = "pki-csr"
 PKI_MOUNT = "charm-pki"
-<<<<<<< HEAD
 PKI_RELATION_NAME = "vault-pki"
-PKI_ROLE = "charm"
+PKI_ROLE_NAME = "charm"
 REQUIRED_S3_PARAMETERS = ["bucket", "access-key", "secret-key", "endpoint"]
 S3_RELATION_NAME = "s3-parameters"
 TLS_CERTIFICATES_PKI_RELATION_NAME = "tls-certificates-pki"
@@ -97,6 +96,7 @@
 AUTOUNSEAL_REQUIRES_RELATION_NAME = "vault-autounseal-requires"
 AUTOUNSEAL_TOKEN_SECRET_LABEL = "vault-autounseal-token"
 VAULT_CHARM_APPROLE_SECRET_LABEL = "vault-approle-auth-details"
+APPROLE_ROLE_NAME = "charm"
 VAULT_CONFIG_FILE_PATH = "/vault/config/vault.hcl"
 VAULT_INITIALIZATION_SECRET_LABEL = "vault-initialization"
 VAULT_STORAGE_PATH = "/vault/raft"
@@ -111,13 +111,6 @@
     token: str
     ca_cert_path: str
 
-=======
-PKI_ROLE_NAME = "charm"
-CHARM_POLICY_NAME = "charm-access"
-CHARM_POLICY_PATH = "src/templates/charm_policy.hcl"
-VAULT_CHARM_APPROLE_SECRET_LABEL = "vault-approle-auth-details"
-APPROLE_ROLE_NAME = "charm"
->>>>>>> f9704e08
 
 class VaultCharm(CharmBase):
     """Main class to handle Juju events for the vault-k8s charm."""
@@ -722,17 +715,12 @@
                 token_ttl="1h",
                 token_max_ttl="1h",
             )
-<<<<<<< HEAD
-            secret_id = vault.generate_role_secret_id(name="charm", cidrs=cidrs)
+            secret_id = vault.generate_role_secret_id(name=APPROLE_ROLE_NAME, cidrs=cidrs)
             self._set_juju_secret(
                 VAULT_CHARM_APPROLE_SECRET_LABEL,
                 {"role-id": role_id, "secret-id": secret_id},
                 description="The authentication details for the charm's access to vault.",
             )
-=======
-            secret_id = vault.generate_role_secret_id(name=APPROLE_ROLE_NAME, cidrs=cidrs)
-            self._set_approle_auth_secret(role_id, secret_id)
->>>>>>> f9704e08
             event.set_results({"result": "Charm authorized successfully."})
         except VaultClientError as e:
             logger.exception("Vault returned an error while authorizing the charm")
