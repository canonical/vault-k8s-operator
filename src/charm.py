--- conflicted
+++ resolved
@@ -11,11 +11,7 @@
 import logging
 import socket
 from datetime import datetime
-<<<<<<< HEAD
-from typing import IO, Any, Dict, List, Tuple
-=======
 from typing import Any, Dict, List, Tuple
->>>>>>> 21c13cad
 
 from botocore.response import StreamingBody
 from charms.data_platform_libs.v0.s3 import S3Requirer
@@ -100,12 +96,7 @@
 BACKUP_KEY_PREFIX = "vault-backup"
 CHARM_POLICY_NAME = "charm-access"
 CHARM_POLICY_PATH = "src/templates/charm_policy.hcl"
-<<<<<<< HEAD
 CONFIG_TRANSIT_STANZA_TEMPLATE_NAME = "vault_transit.hcl.j2"
-=======
-CONFIG_TEMPLATE_DIR_PATH = "src/templates/"
-CONFIG_TEMPLATE_NAME = "vault.hcl.j2"
->>>>>>> 21c13cad
 CONTAINER_NAME = "vault"
 CONTAINER_TLS_FILE_DIRECTORY_PATH = "/vault/certs"
 KV_RELATION_NAME = "vault-kv"
@@ -240,11 +231,7 @@
         """Handle the collect status event."""
         if (
             self.juju_facade.relation_exists(TLS_CERTIFICATES_PKI_RELATION_NAME)
-<<<<<<< HEAD
             and not self.vault_helpers.common_name_config_is_valid()
-=======
-            and not self._common_name_config_is_valid()
->>>>>>> 21c13cad
         ):
             event.add_status(
                 BlockedStatus(
@@ -255,7 +242,7 @@
         if not self._container.can_connect():
             event.add_status(WaitingStatus("Waiting to be able to connect to vault unit"))
             return
-        if not self.juju_facade.relation_exists(PEER_RELATION_NAME):
+        if not self.vault_helpers.peer_relation_exists():
             event.add_status(WaitingStatus("Waiting for peer relation"))
             return
         if not self.vault_helpers.bind_address or not self.vault_helpers.ingress_address:
@@ -299,11 +286,7 @@
         except VaultClientError:
             event.add_status(MaintenanceStatus("Seal check failed, waiting for Vault to recover"))
             return
-<<<<<<< HEAD
         if not self.vault_helpers.get_approle_auth_secret():
-=======
-        if not self._get_approle_auth_secret():
->>>>>>> 21c13cad
             event.add_status(
                 BlockedStatus("Please authorize charm (see `authorize-charm` action)")
             )
@@ -320,7 +303,7 @@
         """
         if not self._container.can_connect():
             return
-        if not self.juju_facade.relation_exists(PEER_RELATION_NAME):
+        if not self.vault_helpers.peer_relation_exists():
             return
         if not self.vault_helpers.bind_address or not self.vault_helpers.ingress_address:
             return
@@ -383,11 +366,7 @@
 
     def _remove_node_from_raft_cluster(self):
         """Remove the node from the raft cluster."""
-<<<<<<< HEAD
         if not (approle := self.vault_helpers.get_approle_auth_secret()):
-=======
-        if not (approle := self._get_approle_auth_secret()):
->>>>>>> 21c13cad
             return
         vault = VaultClient(url=self._api_address, ca_cert_path=None)
         if not vault.is_api_available():
@@ -400,16 +379,11 @@
         except VaultClientError:
             return
         vault.authenticate(approle)
-<<<<<<< HEAD
         if (
             vault.is_node_in_raft_peers(self.vault_helpers.node_id)
             and vault.get_num_raft_peers() > 1
         ):
             vault.remove_raft_node(self.vault_helpers.node_id)
-=======
-        if vault.is_node_in_raft_peers(self._node_id) and vault.get_num_raft_peers() > 1:
-            vault.remove_raft_node(self._node_id)
->>>>>>> 21c13cad
 
     def _on_new_vault_kv_client_attached(self, event: NewVaultKvClientAttachedEvent):
         """Handle vault-kv-client attached event."""
@@ -551,18 +525,6 @@
             return None, None
         return provider_certificate, private_key
 
-<<<<<<< HEAD
-=======
-    def _get_certificate_request(self) -> CertificateRequestAttributes | None:
-        common_name = self.juju_facade.get_string_config("common_name")
-        if not common_name:
-            return None
-        return CertificateRequestAttributes(
-            common_name=common_name,
-            is_ca=True,
-        )
-
->>>>>>> 21c13cad
     def _sync_vault_autounseal(self, vault_client: VaultClient) -> None:
         """Sync the vault autounseal relation."""
         if not self.unit.is_leader():
@@ -740,15 +702,7 @@
                 token_max_ttl="1h",
             )
             secret_id = vault.generate_role_secret_id(name=APPROLE_ROLE_NAME, cidrs=cidrs)
-<<<<<<< HEAD
             self.vault_helpers.set_approle_auth_secret(role_id, secret_id)
-=======
-            self.juju_facade.set_app_secret_content(
-                content={"role-id": role_id, "secret-id": secret_id},
-                label=VAULT_CHARM_APPROLE_SECRET_LABEL,
-                description="The authentication details for the charm's access to vault.",
-            )
->>>>>>> 21c13cad
             event.set_results(
                 {"result": "Charm authorized successfully. You may now remove the secret."}
             )
@@ -896,25 +850,13 @@
             event.fail(message="Failed to restore vault.")
             return
         try:
-<<<<<<< HEAD
             if approle := self.vault_helpers.get_approle_auth_secret():
-=======
-            if self.juju_facade.secret_exists_with_fields(
-                fields=("role-id", "secret-id"),
-                label=VAULT_CHARM_APPROLE_SECRET_LABEL,
-            ):
-                approle = self._get_approle_auth_secret()
->>>>>>> 21c13cad
                 vault = VaultClient(
                     url=self._api_address,
                     ca_cert_path=self.tls.get_tls_file_path_in_charm(File.CA),
                 )
                 if approle and not vault.authenticate(approle):
-<<<<<<< HEAD
                     self.vault_helpers.remove_approle_auth_secret()
-=======
-                    self.juju_facade.remove_secret(label=VAULT_CHARM_APPROLE_SECRET_LABEL)
->>>>>>> 21c13cad
         except Exception as e:
             logger.error("Failed to remove old approle secret: %s", e)
             event.fail(message="Failed to remove old approle secret.")
@@ -1043,23 +985,19 @@
         except ModelError:
             return False
 
-<<<<<<< HEAD
-=======
-    def _get_relation_api_address(self, relation: Relation) -> str | None:
-        """Fetch the api address from relation and returns it.
-
-        Example: "https://10.152.183.20:8200"
-        """
-        if not (ingress_address := self.juju_facade.get_ingress_address(relation=relation)):
-            return None
-        return f"https://{ingress_address}:{self.VAULT_PORT}"
-
-    def _common_name_config_is_valid(self) -> bool:
-        """Return whether the config value for the common name is valid."""
-        common_name = self.juju_facade.get_string_config("common_name")
-        return common_name != ""
-
->>>>>>> 21c13cad
+    def _delete_vault_data(self) -> None:
+        """Delete Vault's data."""
+        try:
+            self._container.remove_path(path=f"{VAULT_STORAGE_PATH}/vault.db")
+            logger.info("Removed Vault's main database")
+        except PathError:
+            logger.info("No Vault database to remove")
+        try:
+            self._container.remove_path(path=f"{VAULT_STORAGE_PATH}/raft/raft.db")
+            logger.info("Removed Vault's Raft database")
+        except PathError:
+            logger.info("No Vault raft database to remove")
+
     def _generate_vault_config_file(self) -> None:
         """Handle the creation of the Vault config file."""
         retry_joins = [
@@ -1072,11 +1010,7 @@
 
         autounseal_configuration_details = self._get_vault_autounseal_configuration()
 
-<<<<<<< HEAD
         content = render_vault_config_file(
-=======
-        content = _render_vault_config_file(
->>>>>>> 21c13cad
             default_lease_ttl=self.juju_facade.get_string_config("default_lease_ttl"),
             max_lease_ttl=self.juju_facade.get_string_config("max_lease_ttl"),
             cluster_address=self._cluster_address,
@@ -1127,29 +1061,6 @@
         self._container.push(path=VAULT_CONFIG_FILE_PATH, source=content)
         logger.info("Pushed %s config file", VAULT_CONFIG_FILE_PATH)
 
-<<<<<<< HEAD
-=======
-    def _get_approle_auth_secret(self) -> AppRole | None:
-        """Get the vault approle login details secret.
-
-        Returns:
-            AppRole: An AppRole object with role_id and secret_id set from the
-                     values stored in the Juju secret, or None if the secret is
-                     not found or either of the values are not set.
-        """
-        try:
-            role_id, secret_id = self.juju_facade.get_secret_content_values(
-                "role-id", "secret-id", label=VAULT_CHARM_APPROLE_SECRET_LABEL
-            )
-        except NoSuchSecretError:
-            return None
-        return AppRole(role_id, secret_id) if role_id and secret_id else None
-
-    def _get_vault_kv_secret_label(self, unit_name: str):
-        unit_name_dash = unit_name.replace("/", "-")
-        return f"{KV_SECRET_PREFIX}{unit_name_dash}"
-
->>>>>>> 21c13cad
     def _get_missing_s3_parameters(self) -> List[str]:
         """Return the list of missing S3 parameters.
 
@@ -1168,22 +1079,6 @@
             self._container.replan()
             logger.info("Pebble layer added")
 
-<<<<<<< HEAD
-    def _create_raft_snapshot(self) -> IO[bytes] | None:
-        """Create a snapshot of Vault.
-
-        Returns:
-            The snapshot content as a file like object, or None if the snapshot
-            could not be created.
-        """
-        if not (vault := self._get_active_vault_client()):
-            logger.error("Failed to get Vault client, cannot create snapshot.")
-            return None
-        response = vault.create_snapshot()
-        return response.raw  # type: ignore[reportReturnType]
-
-=======
->>>>>>> 21c13cad
     def _restore_vault(self, snapshot: StreamingBody) -> bool:
         """Restore vault using a raft snapshot.
 
@@ -1201,11 +1096,7 @@
             logger.error("Failed to find active Vault client, cannot restore snapshot.")
             return False
         try:
-<<<<<<< HEAD
             if not (approle := self.vault_helpers.get_approle_auth_secret()):
-=======
-            if not (approle := self._get_approle_auth_secret()):
->>>>>>> 21c13cad
                 logger.error("Failed to log in to Vault")
                 return False
             vault.authenticate(approle)
@@ -1242,11 +1133,7 @@
             return None
         if not vault.is_api_available():
             return None
-<<<<<<< HEAD
         if not (approle := self.vault_helpers.get_approle_auth_secret()):
-=======
-        if not (approle := self._get_approle_auth_secret()):
->>>>>>> 21c13cad
             return None
         if not vault.authenticate(approle):
             return None
@@ -1254,26 +1141,6 @@
             return None
         return vault
 
-<<<<<<< HEAD
-    def _delete_vault_data(self) -> None:
-        """Delete Vault's data."""
-        try:
-            self._container.remove_path(path=f"{VAULT_STORAGE_PATH}/vault.db")
-            logger.info("Removed Vault's main database")
-        except PathError:
-            logger.info("No Vault database to remove")
-        try:
-            self._container.remove_path(path=f"{VAULT_STORAGE_PATH}/raft/raft.db")
-            logger.info("Removed Vault's Raft database")
-        except PathError:
-            logger.info("No Vault raft database to remove")
-
-    def _get_vault_kv_secret_label(self, unit_name: str):
-        unit_name_dash = unit_name.replace("/", "-")
-        return f"{KV_SECRET_PREFIX}{unit_name_dash}"
-
-=======
->>>>>>> 21c13cad
     @property
     def _vault_layer(self) -> Layer:
         """Return the pebble layer to start Vault."""
@@ -1299,31 +1166,12 @@
             for i in range(self.app.planned_units())
         ]
 
-<<<<<<< HEAD
-    @property
-    def _certificate_subject(self) -> str:
-        return f"{self.app.name}.{self.model.name}.svc.cluster.local"
-
-=======
->>>>>>> 21c13cad
     @property
     def _api_address(self) -> str:
         """Return the FQDN with the https schema and vault port.
 
         Example: "https://vault-k8s-1.vault-k8s-endpoints.test.svc.cluster.local:8200"
         """
-        return f"https://{socket.getfqdn()}:{VAULT_PORT}"
-
-    @property
-<<<<<<< HEAD
-    def _cluster_address(self) -> str:
-        """Return the FQDN with the https schema and vault cluster port.
-=======
-    def _api_address(self) -> str:
-        """Return the FQDN with the https schema and vault port.
-
-        Example: "https://vault-k8s-1.vault-k8s-endpoints.test.svc.cluster.local:8200"
-        """
         return f"https://{socket.getfqdn()}:{self.VAULT_PORT}"
 
     @property
@@ -1335,24 +1183,16 @@
         return f"https://{socket.getfqdn()}:{self.VAULT_CLUSTER_PORT}"
 
     @property
-    def _bind_address(self) -> str | None:
-        """Fetch the bind address from peer relation and returns it.
-
-        Returns:
-            str: Bind address
-        """
-        return self.juju_facade.get_bind_address(relation_name=PEER_RELATION_NAME)
+    def _api_address(self) -> str:
+        """Return the FQDN with the https schema and vault port.
+
+        Example: "https://vault-k8s-1.vault-k8s-endpoints.test.svc.cluster.local:8200"
+        """
+        return f"https://{socket.getfqdn()}:{VAULT_PORT}"
 
     @property
-    def _ingress_address(self) -> str | None:
-        """Fetch the ingress address from peer relation and returns it.
-
-        Returns:
-            str: Ingress address
-        """
-        return self.juju_facade.get_ingress_address(PEER_RELATION_NAME)
-
->>>>>>> 21c13cad
+    def _cluster_address(self) -> str:
+        """Return the FQDN with the https schema and vault cluster port.
 
         Example: "https://vault-k8s-1.vault-k8s-endpoints.test.svc.cluster.local:8201"
         """
