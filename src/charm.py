--- conflicted
+++ resolved
@@ -15,12 +15,6 @@
 import hcl  # type: ignore[import-untyped]
 from botocore.exceptions import BotoCoreError, ClientError, ConnectTimeoutError
 from botocore.response import StreamingBody
-<<<<<<< HEAD
-=======
-from charms.certificate_transfer_interface.v0.certificate_transfer import (
-    CertificateTransferProvides,
-)
->>>>>>> e4f7b3ab
 from charms.data_platform_libs.v0.s3 import S3Requirer
 from charms.observability_libs.v1.kubernetes_service_patch import (
     KubernetesServicePatch,
@@ -55,10 +49,7 @@
 )
 from ops.pebble import ChangeError, Layer, PathError
 
-<<<<<<< HEAD
 from exceptions import PeerSecretError, VaultCertsError
-=======
->>>>>>> e4f7b3ab
 from s3_session import S3
 
 logger = logging.getLogger(__name__)
@@ -74,8 +65,1005 @@
 S3_RELATION_NAME = "s3-parameters"
 REQUIRED_S3_PARAMETERS = ["bucket", "access-key", "secret-key", "endpoint"]
 BACKUP_KEY_PREFIX = "vault-backup"
-<<<<<<< HEAD
-=======
+
+
+class VaultCharm(CharmBase):
+    """Main class for to handle Juju events for the vault-k8s charm."""
+
+    VAULT_PORT = 8200
+    VAULT_CLUSTER_PORT = 8201
+
+    def __init__(self, *args):
+        super().__init__(*args)
+        self._service_name = self._container_name = "vault"
+        self._container = self.unit.get_container(self._container_name)
+        self.service_patcher = KubernetesServicePatch(
+            charm=self,
+            ports=[ServicePort(name="vault", port=self.VAULT_PORT)],
+        )
+        self.vault_kv = VaultKvProvides(self, KV_RELATION_NAME)
+        self._metrics_endpoint = MetricsEndpointProvider(
+            self,
+            jobs=[
+                {
+                    "scheme": "https",
+                    "tls_config": {"insecure_skip_verify": True},
+                    "metrics_path": "/v1/sys/metrics",
+                    "static_configs": [{"targets": [f"*:{self.VAULT_PORT}"]}],
+                }
+            ],
+        )
+        self.tls = VaultTLSManager(
+            charm=self,
+            peer_relation=PEER_RELATION_NAME,
+            substrate=Substrate.KUBERNETES,
+        )
+        self.ingress = IngressPerAppRequirer(
+            charm=self,
+            port=self.VAULT_PORT,
+            strip_prefix=True,
+            scheme=lambda: "https",
+        )
+        self.s3_requirer = S3Requirer(self, S3_RELATION_NAME)
+        self.framework.observe(self.on.install, self._on_install)
+        self.framework.observe(self.on.update_status, self._configure)
+        self.framework.observe(self.on.vault_pebble_ready, self._configure)
+        self.framework.observe(self.on.config_changed, self._configure)
+        self.framework.observe(self.on[PEER_RELATION_NAME].relation_created, self._configure)
+        self.framework.observe(self.on[PEER_RELATION_NAME].relation_changed, self._configure)
+        self.framework.observe(self.on.remove, self._on_remove)
+        self.framework.observe(self.on.create_backup_action, self._on_create_backup_action)
+        self.framework.observe(self.on.list_backups_action, self._on_list_backups_action)
+        self.framework.observe(self.on.restore_backup_action, self._on_restore_backup_action)
+        self.framework.observe(self.on.set_unseal_keys_action, self._on_set_unseal_keys_action)
+        self.framework.observe(self.on.set_root_token_action, self._on_set_root_token_action)
+        self.framework.observe(
+            self.vault_kv.on.new_vault_kv_client_attached, self._on_new_vault_kv_client_attached
+        )
+
+    def _on_install(self, event: InstallEvent):
+        """Handler triggered when the charm is installed."""
+        if not self._container.can_connect():
+            self.unit.status = WaitingStatus("Waiting to be able to connect to vault unit")
+            event.defer()
+            return
+        self._delete_vault_data()
+
+    def _configure(self, event: Optional[ConfigChangedEvent] = None) -> None:
+        """Handler triggered whenever there is a config-changed event.
+
+        Configures pebble layer, sets the unit address in the peer relation, starts the vault
+        service, and unseals Vault.
+        """
+        if not self._container.can_connect():
+            self.unit.status = WaitingStatus("Waiting to be able to connect to vault unit")
+            return
+        if not self._is_peer_relation_created():
+            self.unit.status = WaitingStatus("Waiting for peer relation")
+            return
+        if not self._bind_address or not self._ingress_address:
+            self.unit.status = WaitingStatus(
+                "Waiting for bind and ingress addresses to be available"
+            )
+            return
+        if not self.unit.is_leader() and len(self._other_peer_node_api_addresses()) == 0:
+            self.unit.status = WaitingStatus("Waiting for other units to provide their addresses")
+            return
+        if not self.unit.is_leader() and not self.tls.ca_certificate_set_in_peer_relation():
+            self.unit.status = WaitingStatus(
+                "Waiting for CA certificate to be set in peer relation"
+            )
+            return
+        if not self.unit.is_leader() and not self._initialization_secret_set_in_peer_relation():
+            self.unit.status = WaitingStatus(
+                "Waiting for initialization secret to be set in peer relation"
+            )
+            return
+        self.tls.configure_certificates(self._ingress_address)
+
+        for relation in self.model.relations[KV_RELATION_NAME]:
+            ca_certificate = self.tls.pull_tls_file_from_workload(File.CA)
+            self.vault_kv.set_ca_certificate(relation, ca_certificate)
+
+        self._generate_vault_config_file()
+        self._set_pebble_plan()
+        vault = Vault(
+            url=self._api_address, ca_cert_path=self.tls.get_tls_file_path_in_charm(File.CA)
+        )
+        if not vault.is_api_available():
+            self.unit.status = WaitingStatus("Waiting for vault to be available")
+            return
+        if self.unit.is_leader() and not vault.is_initialized():
+            root_token, unseal_keys = vault.initialize()
+            self._set_initialization_secret_in_peer_relation(root_token, unseal_keys)
+        root_token, unseal_keys = self._get_initialization_secret_from_peer_relation()
+        vault.set_token(token=root_token)
+        if vault.is_sealed():
+            vault.unseal(unseal_keys=unseal_keys)
+        if vault.is_active() and not vault.audit_device_enabled(device_type="file", path="stdout"):
+            vault.enable_audit_device(device_type="file", path="stdout")
+        self._set_peer_relation_node_api_address()
+        self.tls.send_ca_cert()
+        if vault.is_active() and not vault.is_raft_cluster_healthy():
+            # Log if a raft node starts reporting unhealthy
+            logger.error(
+                "Raft cluster is not healthy. %s",
+                vault.get_raft_cluster_state(),
+            )
+        self.unit.status = ActiveStatus()
+
+    def _on_remove(self, event: RemoveEvent):
+        """Handler triggered when the charm is removed.
+
+        Removes the vault service and the raft data and removes the node from the raft cluster.
+        """
+        if not self._container.can_connect():
+            return
+        try:
+            root_token, unseal_keys = self._get_initialization_secret_from_peer_relation()
+            if self._bind_address:
+                vault = Vault(
+                    url=self._api_address,
+                    ca_cert_path=self.tls.get_tls_file_path_in_charm(File.CA),
+                )
+                vault.set_token(token=root_token)
+                if (
+                    vault.is_api_available()
+                    and vault.is_node_in_raft_peers(node_id=self._node_id)
+                    and vault.get_num_raft_peers() > 1
+                ):
+                    vault.remove_raft_node(node_id=self._node_id)
+        except PeerSecretError:
+            logger.info("Vault initialization secret not set in peer relation")
+        except VaultCertsError:
+            logger.info("Vault CA certificate not found")
+        finally:
+            if self._vault_service_is_running():
+                try:
+                    self._container.stop(self._service_name)
+                except ChangeError:
+                    logger.warning("Failed to stop Vault service")
+                    pass
+            self._delete_vault_data()
+
+    def _on_new_vault_kv_client_attached(self, event: NewVaultKvClientAttachedEvent):
+        """Handler triggered when a new vault-kv client is attached."""
+        if not self.unit.is_leader():
+            logger.debug("Only leader unit can configure a vault-kv client, skipping")
+            return
+
+        if not self._is_peer_relation_created():
+            logger.debug("Peer relation not created, deferring event")
+            event.defer()
+            return
+
+        ca_certificate = self.tls.pull_tls_file_from_workload(File.CA)
+        if not ca_certificate:
+            logger.debug("Vault CA certificate not available, deferring event")
+            event.defer()
+            return
+
+        vault = self._get_initialized_vault_client()
+        if not vault:
+            logger.debug("Failed to get initialized Vault, deferring event")
+            event.defer()
+            return
+
+        relation = self.model.get_relation(event.relation_name, event.relation_id)
+
+        if relation is None or relation.app is None:
+            logger.warning(
+                "Relation or remote application is missing,"
+                "this should not happen, skipping event"
+            )
+            return
+
+        vault.enable_approle_auth()
+        mount = "charm-" + relation.app.name + "-" + event.mount_suffix
+        self._set_kv_relation_data(relation, mount, ca_certificate)
+        vault.configure_kv_mount(mount)
+        for unit in relation.units:
+            egress_subnet = relation.data[unit].get("egress_subnet")
+            nonce = relation.data[unit].get("nonce")
+            if egress_subnet is None or nonce is None:
+                logger.debug(
+                    "Skipping configuring access for unit %r, egress_subnet or nonce are missing",
+                    unit.name,
+                )
+                continue
+            self._ensure_unit_credentials(vault, relation, unit.name, mount, nonce, egress_subnet)
+            self._remove_stale_nonce(relation=relation, nonce=nonce)
+
+    def _on_create_backup_action(self, event: ActionEvent) -> None:
+        """Handles create-backup action.
+
+        Creates a snapshot and stores it on S3 storage.
+        Outputs the ID of the backup to the user.
+
+        Args:
+            event: ActionEvent
+        """
+        if not self.unit.is_leader():
+            logger.error("Only leader unit can perform backup operations.")
+            event.fail(message="Only leader unit can perform backup operations.")
+            return
+
+        s3_requirements, error_message = self._check_s3_requirements()
+        if not s3_requirements:
+            logger.error(error_message)
+            event.fail(message=f"{error_message} Failed to perform backup.")
+            return
+
+        s3_parameters = self._retrieve_s3_parameters()
+
+        try:
+            s3 = S3(
+                access_key=s3_parameters["access-key"],
+                secret_key=s3_parameters["secret-key"],
+                endpoint=s3_parameters["endpoint"],
+                region=s3_parameters.get("region"),
+            )
+        except (BotoCoreError, ClientError, ValueError) as e:
+            logger.error("Failed to create S3 session: %s", e)
+            event.fail(message="Failed to create S3 session.")
+            return
+
+        try:
+            if not (s3.create_bucket(bucket_name=s3_parameters["bucket"])):
+                logger.error("Failed to create S3 bucket")
+                event.fail(message="Failed to create S3 bucket.")
+                return
+        except ConnectTimeoutError as e:
+            logger.error("Failed to create S3 bucket: %s", e)
+            event.fail(message="Timeout trying to connect to S3 endpoint.")
+            return
+
+        snapshot = self._create_raft_snapshot()
+        if not snapshot:
+            logger.error("Failed to create raft snapshot")
+            event.fail(message="Failed to create raft snapshot.")
+            return
+        backup_key = self._get_backup_key()
+        try:
+            content_uploaded = s3.upload_content(
+                content=snapshot,
+                bucket_name=s3_parameters["bucket"],
+                key=backup_key,
+            )
+        except ConnectTimeoutError as e:
+            logger.error("Failed to upload backup to S3 bucket: %s", e)
+            event.fail(message="Timeout trying to connect to S3 endpoint.")
+            return
+
+        if not content_uploaded:
+            logger.error("Failed to upload backup to S3 bucket")
+            event.fail(message="Failed to upload backup to S3 bucket.")
+            return
+        logger.info("Backup uploaded to S3 bucket %s", s3_parameters["bucket"])
+        event.set_results({"backup-id": backup_key})
+
+    def _on_list_backups_action(self, event: ActionEvent) -> None:
+        """Handles list-backups action.
+
+        Lists all backups stored in S3 bucket.
+
+        Args:
+            event: ActionEvent
+        """
+        if not self.unit.is_leader():
+            logger.error("Only leader unit can list backups.")
+            event.fail(message="Only leader unit can list backups.")
+            return
+
+        s3_requirements, error_message = self._check_s3_requirements()
+        if not s3_requirements:
+            logger.error(error_message)
+            event.fail(message=f"{error_message} Failed to list backups.")
+            return
+
+        s3_parameters = self._retrieve_s3_parameters()
+
+        try:
+            s3 = S3(
+                access_key=s3_parameters["access-key"],
+                secret_key=s3_parameters["secret-key"],
+                endpoint=s3_parameters["endpoint"],
+                region=s3_parameters.get("region"),
+            )
+        except (BotoCoreError, ClientError, ValueError) as e:
+            logger.error("Failed to create S3 session: %s", e)
+            event.fail(message="Failed to create S3 session.")
+            return
+
+        try:
+            backup_ids = s3.get_object_key_list(
+                bucket_name=s3_parameters["bucket"], prefix=BACKUP_KEY_PREFIX
+            )
+        except ConnectTimeoutError as e:
+            logger.error("Failed to list backups: %s", e)
+            event.fail(message="Timeout trying to connect to S3 endpoint.")
+            return
+        except (BotoCoreError, ClientError) as e:
+            logger.error("Failed to list backups: %s", e)
+            event.fail(message="Failed to list backups.")
+            return
+        event.set_results({"backup-ids": json.dumps(backup_ids)})
+
+    def _on_restore_backup_action(self, event: ActionEvent) -> None:
+        """Handles restore-backup action.
+
+        Restores the snapshot with the provided ID.
+        Unseals Vault using the provided unseal key.
+        Sets the root token to the provided root token.
+        Updates the initialization secret in the peer relation
+            with the provided unseal keys.
+
+        Args:
+            event: ActionEvent
+        """
+        if not self.unit.is_leader():
+            logger.error("Only leader unit can restore backups.")
+            event.fail(message="Only leader unit can restore backups.")
+            return
+
+        s3_requirements, error_message = self._check_s3_requirements()
+        if not s3_requirements:
+            logger.error(error_message)
+            event.fail(message=f"{error_message} Failed to restore backup.")
+            return
+
+        s3_parameters = self._retrieve_s3_parameters()
+
+        try:
+            s3 = S3(
+                access_key=s3_parameters["access-key"],
+                secret_key=s3_parameters["secret-key"],
+                endpoint=s3_parameters["endpoint"],
+                region=s3_parameters.get("region"),
+            )
+        except (BotoCoreError, ClientError, ValueError) as e:
+            logger.error("Failed to create S3 session: %s", e)
+            event.fail(message="Failed to create S3 session.")
+            return
+
+        try:
+            snapshot = s3.get_content(
+                bucket_name=s3_parameters["bucket"], object_key=event.params.get("backup-id")  # type: ignore[arg-type]
+            )
+        except ConnectTimeoutError as e:
+            logger.error("Failed to retrieve snapshot from S3 storage: %s", e)
+            event.fail(message="Timeout trying to connect to S3 endpoint.")
+            return
+        except (BotoCoreError, ClientError) as e:
+            logger.error("Failed to retrieve snapshot from S3 storage: %s", e)
+            event.fail(message="Failed to retrieve snapshot from S3 storage.")
+            return
+        if not snapshot:
+            logger.error("Backup %s not found in S3 bucket", event.params.get("backup-id"))
+            event.fail(message="Backup not found in S3 bucket.")
+            return
+        try:
+            if not (
+                self._restore_vault(
+                    snapshot=snapshot,
+                    restore_unseal_keys=event.params.get("unseal-keys"),  # type: ignore[arg-type]
+                    restore_root_token=event.params.get("root-token"),  # type: ignore[arg-type]
+                )
+            ):
+                logger.error("Failed to restore vault.")
+                event.fail(message="Failed to restore vault.")
+                return
+        except RuntimeError as e:
+            logger.error("Failed to restore vault: %s", e)
+            event.fail(message="Failed to restore vault.")
+            return
+        event.set_results({"restored": event.params.get("backup-id")})
+
+    def _on_set_unseal_keys_action(self, event: ActionEvent) -> None:
+        """Handles set-unseal-keys action.
+
+        Updates the initialization secret in the peer relation
+            with the provided unseal keys.
+
+        Args:
+            event: ActionEvent
+        """
+        if not self.unit.is_leader():
+            logger.error("Only leader unit can set unseal keys.")
+            event.fail(message="Only leader unit can set unseal keys.")
+            return
+        if not (vault := self._get_initialized_vault_client()):
+            logger.error("Cannot set unseal keys, vault is not initialized yet.")
+            event.fail(message="Cannot set unseal keys, vault is not initialized yet.")
+            return
+        root_token, current_keys = self._get_initialization_secret_from_peer_relation()
+        new_keys = event.params.get("unseal-keys")
+        if set(new_keys) == set(current_keys):  # type: ignore[arg-type]
+            logger.info("Unseal keys are already set to %s", new_keys)
+            event.fail(message="Provided unseal keys are already set.")
+            return
+        self._set_initialization_secret_in_peer_relation(
+            root_token=root_token, unseal_keys=new_keys  # type: ignore[arg-type]
+        )
+        if vault.is_sealed():
+            vault.unseal(unseal_keys=new_keys)  # type: ignore[arg-type]
+        event.set_results({"unseal-keys": new_keys})
+
+    def _on_set_root_token_action(self, event: ActionEvent) -> None:
+        """Handles set-root-token action.
+
+        Updates the initialization secret in the peer relation
+            with the provided root token.
+
+        Args:
+            event: ActionEvent
+        """
+        if not self.unit.is_leader():
+            logger.error("Only leader unit can set the root token.")
+            event.fail(message="Only leader unit can set the root token.")
+            return
+        if not (vault := self._get_initialized_vault_client()):
+            logger.error("Cannot set root token, vault is not initialized yet.")
+            event.fail(message="Cannot set root token, vault is not initialized yet.")
+            return
+        root_token, current_keys = self._get_initialization_secret_from_peer_relation()
+        new_root_token = event.params.get("root-token")
+        if new_root_token == root_token:
+            logger.info("Root token is already set to %s", new_root_token)
+            event.fail(message="Provided root token is already set.")
+            return
+        self._set_initialization_secret_in_peer_relation(
+            root_token=new_root_token, unseal_keys=current_keys  # type: ignore[arg-type]
+        )
+        vault.set_token(token=new_root_token)  # type: ignore[arg-type]
+        event.set_results({"root-token": new_root_token})
+
+    def _check_s3_requirements(self) -> Tuple[bool, Optional[str]]:
+        """Validates the requirements for creating S3.
+
+        It will check if the S3 relation is created
+            and if the required S3 parameters are set.
+
+        Returns:
+            bool: True if the requirements are met, False otherwise.
+        """
+        if not self._is_relation_created(S3_RELATION_NAME):
+            return False, "S3 relation not created."
+
+        missing_parameters = self._get_missing_s3_parameters()
+        if missing_parameters:
+            return False, f"S3 parameters missing. {missing_parameters}"
+
+        return True, None
+
+    def _get_backup_key(self) -> str:
+        """Returns the backup key.
+
+        Returns:
+            str: The backup key
+        """
+        timestamp = datetime.datetime.now().strftime("%Y-%m-%d-%H-%M-%S")
+        return f"{BACKUP_KEY_PREFIX}-{self.model.name}-{timestamp}"
+
+    def _set_kv_relation_data(self, relation: Relation, mount: str, ca_certificate: str) -> None:
+        """Set relation data for vault-kv.
+
+        Args:
+            relation: Relation
+            mount: mount name
+            ca_certificate: CA certificate
+        """
+        self.vault_kv.set_mount(relation, mount)
+        vault_url = self._get_relation_api_address(relation)
+        self.vault_kv.set_ca_certificate(relation, ca_certificate)
+        if vault_url is not None:
+            self.vault_kv.set_vault_url(relation, vault_url)
+
+    def _set_kv_relation_data(self, relation: Relation, mount: str, ca_certificate: str) -> None:
+        """Set relation data for vault-kv.
+
+        Args:
+            relation: Relation
+            mount: mount name
+            ca_certificate: CA certificate
+        """
+        self.vault_kv.set_mount(relation, mount)
+        vault_url = self._get_relation_api_address(relation)
+        self.vault_kv.set_ca_certificate(relation, ca_certificate)
+        if vault_url is not None:
+            self.vault_kv.set_vault_url(relation, vault_url)
+
+    def _ensure_unit_credentials(
+        self,
+        vault: Vault,
+        relation: Relation,
+        unit_name: str,
+        mount: str,
+        nonce: str,
+        egress_subnet: str,
+    ):
+        """Ensures a unit has credentials to access the vault-kv mount."""
+        policy_name = role_name = mount + "-" + unit_name.replace("/", "-")
+        vault.configure_kv_policy(policy_name, mount)
+        role_id = vault.configure_approle(role_name, [egress_subnet], [policy_name])
+        secret = self._create_or_update_kv_secret(
+            vault,
+            relation,
+            role_id,
+            role_name,
+            egress_subnet,
+        )
+        self.vault_kv.set_unit_credentials(relation, nonce, secret)
+
+    def _create_or_update_kv_secret(
+        self,
+        vault: Vault,
+        relation: Relation,
+        role_id: str,
+        role_name: str,
+        egress_subnet: str,
+    ) -> Secret:
+        """Create or update a KV secret for a unit.
+
+        Fetch secret id from peer relation, if it exists, update the secret,
+        otherwise create it.
+        """
+        label = KV_SECRET_PREFIX + role_name
+        secret_id = self._get_vault_kv_secret_in_peer_relation(label)
+        if secret_id is None:
+            return self._create_kv_secret(
+                vault, relation, role_id, role_name, egress_subnet, label
+            )
+        else:
+            return self._update_kv_secret(
+                vault, relation, role_name, egress_subnet, label, secret_id
+            )
+
+    def _create_kv_secret(
+        self,
+        vault: Vault,
+        relation: Relation,
+        role_id: str,
+        role_name: str,
+        egress_subnet: str,
+        label: str,
+    ) -> Secret:
+        """Create a vault kv secret, store its id in the peer relation and return it."""
+        role_secret_id = vault.generate_role_secret_id(role_name, [egress_subnet])
+        secret = self.app.add_secret(
+            {"role-id": role_id, "role-secret-id": role_secret_id},
+            label=label,
+        )
+        if secret.id is None:
+            raise RuntimeError(f"Unexpected error, just created secret {label!r} has no id")
+        self._set_vault_kv_secret_in_peer_relation(label, secret.id)
+        secret.grant(relation)
+        return secret
+
+    def _update_kv_secret(
+        self,
+        vault: Vault,
+        relation: Relation,
+        role_name: str,
+        egress_subnet: str,
+        label: str,
+        secret_id: str,
+    ) -> Secret:
+        """Update a vault kv secret if the unit subnet is not in the cidr list."""
+        secret = self.model.get_secret(id=secret_id, label=label)
+        secret.grant(relation)
+        credentials = secret.get_content()
+        role_secret_id_data = vault.read_role_secret(role_name, credentials["role-secret-id"])
+        # if unit subnet is already in cidr_list, skip
+        if egress_subnet in role_secret_id_data["cidr_list"]:
+            return secret
+        credentials["role-secret-id"] = vault.generate_role_secret_id(role_name, [egress_subnet])
+        secret.set_content(credentials)
+        return secret
+
+    def _remove_stale_nonce(self, relation: Relation, nonce: str) -> None:
+        """Remove stale nonce.
+
+        If the nonce is not present in the credentials, it is stale and should be removed.
+
+        Args:
+            relation: Relation
+            nonce: the one to remove if stale
+        """
+        credential_nonces = self.vault_kv.get_credentials(relation).keys()
+        if nonce not in set(credential_nonces):
+            self.vault_kv.remove_unit_credentials(relation, nonce=nonce)
+
+    def _get_vault_kv_secrets_in_peer_relation(self) -> Dict[str, str]:
+        """Return the vault kv secrets from the peer relation."""
+        if not self._is_peer_relation_created():
+            raise RuntimeError("Peer relation not created")
+        relation = self.model.get_relation(PEER_RELATION_NAME)
+        secrets = json.loads(relation.data[self.app].get("vault-kv-secrets", "{}"))  # type: ignore[union-attr]  # noqa: E501
+        return secrets
+
+    def _get_vault_kv_secret_in_peer_relation(self, label: str) -> Optional[str]:
+        """Return the vault kv secret id associated to input label from peer relation."""
+        return self._get_vault_kv_secrets_in_peer_relation().get(label)
+
+    def _set_vault_kv_secret_in_peer_relation(self, label: str, secret_id: str):
+        """Set the vault kv secret in the peer relation."""
+        if not self._is_peer_relation_created():
+            raise RuntimeError("Peer relation not created")
+        secrets = self._get_vault_kv_secrets_in_peer_relation()
+        secrets[label] = secret_id
+        relation = self.model.get_relation(PEER_RELATION_NAME)
+        relation.data[self.app].update({"vault-kv-secrets": json.dumps(secrets, sort_keys=True)})  # type: ignore[union-attr]  # noqa: E501
+
+    def _delete_vault_data(self) -> None:
+        """Delete Vault's data."""
+        try:
+            self._container.remove_path(path=f"{VAULT_STORAGE_PATH}/vault.db")
+            logger.info("Removed Vault's main database")
+        except PathError:
+            logger.info("No Vault database to remove")
+        try:
+            self._container.remove_path(path=f"{VAULT_STORAGE_PATH}/raft/raft.db")
+            logger.info("Removed Vault's Raft database")
+        except PathError:
+            logger.info("No Vault raft database to remove")
+
+    def _vault_service_is_running(self) -> bool:
+        """Check if the vault service is running."""
+        try:
+            self._container.get_service(service_name=self._service_name)
+        except ModelError:
+            return False
+        return True
+
+    def _get_relation_api_address(self, relation: Relation) -> Optional[str]:
+        """Fetches api address from relation and returns it.
+
+        Example: "https://10.152.183.20:8200"
+        """
+        binding = self.model.get_binding(relation)
+        if binding is None:
+            return None
+        return f"https://{binding.network.ingress_address}:{self.VAULT_PORT}"
+
+    @property
+    def _api_address(self) -> str:
+        """Returns the FQDN with the https schema and vault port.
+
+        Example: "https://vault-k8s-1.vault-k8s-endpoints.test.svc.cluster.local:8200"
+        """
+        return f"https://{socket.getfqdn()}:{self.VAULT_PORT}"
+
+    @property
+    def _cluster_address(self) -> str:
+        """Returns the FQDN with the https schema and vault cluster port.
+
+        Example: "https://vault-k8s-1.vault-k8s-endpoints.test.svc.cluster.local:8201"
+        """
+        return f"https://{socket.getfqdn()}:{self.VAULT_CLUSTER_PORT}"
+
+    def _generate_vault_config_file(self) -> None:
+        """Handles creation of the Vault config file."""
+        retry_joins = [
+            {
+                "leader_api_addr": node_api_address,
+                "leader_ca_cert_file": f"{TLS_FILE_FOLDER_PATH}/{File.CA.name.lower()}.pem",
+            }
+            for node_api_address in self._other_peer_node_api_addresses()
+        ]
+        content = render_vault_config_file(
+            default_lease_ttl=self.model.config["default_lease_ttl"],
+            max_lease_ttl=self.model.config["max_lease_ttl"],
+            cluster_address=self._cluster_address,
+            api_address=self._api_address,
+            tcp_address=f"[::]:{self.VAULT_PORT}",
+            tls_cert_file=f"{TLS_FILE_FOLDER_PATH}/{File.CERT.name.lower()}.pem",
+            tls_key_file=f"{TLS_FILE_FOLDER_PATH}/{File.KEY.name.lower()}.pem",
+            raft_storage_path=VAULT_STORAGE_PATH,
+            node_id=self._node_id,
+            retry_joins=retry_joins,
+        )
+        existing_content = ""
+        if self._container.exists(path=VAULT_CONFIG_FILE_PATH):
+            existing_content_stringio = self._container.pull(path=VAULT_CONFIG_FILE_PATH)
+            existing_content = existing_content_stringio.read()
+
+        if not config_file_content_matches(existing_content=existing_content, new_content=content):
+            self._push_config_file_to_workload(content=content)
+
+    def _push_config_file_to_workload(self, content: str):
+        """Push the config file to the workload."""
+        self._container.push(path=VAULT_CONFIG_FILE_PATH, source=content)
+        logger.info("Pushed %s config file", VAULT_CONFIG_FILE_PATH)
+
+    def _set_initialization_secret_in_peer_relation(
+        self, root_token: str, unseal_keys: List[str]
+    ) -> None:
+        """Set the vault initialization secret in the peer relation.
+
+        Args:
+            root_token: The root token.
+            unseal_keys: The unseal keys.
+        """
+        if not self._is_peer_relation_created():
+            raise RuntimeError("Peer relation not created")
+        juju_secret_content = {
+            "roottoken": root_token,
+            "unsealkeys": json.dumps(unseal_keys),
+        }
+        peer_relation = self.model.get_relation(PEER_RELATION_NAME)
+        if not self._initialization_secret_set_in_peer_relation():
+            juju_secret = self.app.add_secret(
+                juju_secret_content, label=VAULT_INITIALIZATION_SECRET_LABEL
+            )
+            peer_relation.data[self.app].update({"vault-initialization-secret-id": juju_secret.id})  # type: ignore[union-attr]  # noqa: E501
+            return
+        secret = self.model.get_secret(label=VAULT_INITIALIZATION_SECRET_LABEL)
+        secret.set_content(content=juju_secret_content)
+        peer_relation.data[self.app].update({"vault-initialization-secret-id": secret.id})  # type: ignore[union-attr]
+
+    def _get_initialization_secret_from_peer_relation(self) -> Tuple[str, List[str]]:
+        """Get the vault initialization secret from the peer relation.
+
+        Returns:
+            Tuple[Optional[str], Optional[List[str]]]: The root token and unseal keys.
+        """
+        try:
+            juju_secret = self.model.get_secret(label=VAULT_INITIALIZATION_SECRET_LABEL)
+            content = juju_secret.get_content()
+            return content["roottoken"], json.loads(content["unsealkeys"])
+        except (TypeError, SecretNotFoundError, AttributeError):
+            raise PeerSecretError(secret_name=VAULT_INITIALIZATION_SECRET_LABEL)
+
+    def _get_missing_s3_parameters(self) -> List[str]:
+        """Returns list of missing S3 parameters.
+
+        Returns:
+            List[str]: List of missing required S3 parameters.
+        """
+        s3_parameters = self.s3_requirer.get_s3_connection_info()
+        return [param for param in REQUIRED_S3_PARAMETERS if param not in s3_parameters]
+
+    def _retrieve_s3_parameters(self) -> Dict[str, str]:
+        """Retrieve S3 parameters from the S3 integrator relation.
+
+        Removes leading and trailing whitespaces from the parameters.
+
+        Returns:
+            Dict[str, str]: Dictionary of the S3 parameters.
+        """
+        s3_parameters = self.s3_requirer.get_s3_connection_info()
+        for key, value in s3_parameters.items():
+            if isinstance(value, str):
+                s3_parameters[key] = value.strip()
+
+        return s3_parameters
+
+    def _is_peer_relation_created(self) -> bool:
+        """Check if the peer relation is created."""
+        return bool(self.model.get_relation(PEER_RELATION_NAME))
+
+    def _is_relation_created(self, relation_name: str) -> bool:
+        """Check if the relation is created.
+
+        Args:
+            relation_name: Checked relation name
+        """
+        return bool(self.model.get_relation(relation_name))
+
+    def _set_pebble_plan(self) -> None:
+        """Set the pebble plan if different from the currently applied one."""
+        plan = self._container.get_plan()
+        layer = self._vault_layer
+        if plan.services != layer.services:
+            self._container.add_layer(self._container_name, layer, combine=True)
+            self._container.replan()
+            logger.info("Pebble layer added")
+
+    def _initialization_secret_set_in_peer_relation(self) -> bool:
+        """Returns whether initialization secret is stored in peer relation data."""
+        try:
+            root_token, unseal_keys = self._get_initialization_secret_from_peer_relation()
+            if root_token and unseal_keys:
+                return True
+        except PeerSecretError:
+            return False
+        return False
+
+    def _create_raft_snapshot(self) -> Optional[IO[bytes]]:
+        """Creates a snapshot of Vault.
+
+        Returns:
+            IO[bytes]: The snapshot content as a file like object.
+        """
+        if not (vault := self._get_initialized_vault_client()):
+            logger.error("Failed to get Vault client, cannot create snapshot.")
+            return None
+        root_token, unseal_keys = self._get_initialization_secret_from_peer_relation()
+        vault.set_token(token=root_token)
+        if vault.is_sealed():
+            vault.unseal(unseal_keys=unseal_keys)
+        response = vault.create_snapshot()
+        return response.raw
+
+    def _restore_vault(
+        self, snapshot: StreamingBody, restore_unseal_keys: List[str], restore_root_token: str
+    ) -> bool:
+        """Restore vault using a raft snapshot.
+
+        Updates the initialization secret in the peer relation.
+        Upon successful secret update, it will restore the raft snapshot.
+        Upon successful restore, it will unseal Vault and set root token.
+
+        Args:
+            snapshot: Snapshot to be restored as a StreamingBody from the S3 storage.
+            restore_unseal_keys: List of unseal keys used at the time of the backup.
+            restore_root_token: Root token used at the time of the backup.
+
+        Returns:
+            bool: True if the restore was successful, False otherwise.
+        """
+        if not (vault := self._get_initialized_vault_client()):
+            logger.error("Failed to get Vault client, cannot restore snapshot.")
+            return False
+        (
+            current_root_token,
+            current_unseal_keys,
+        ) = self._get_initialization_secret_from_peer_relation()
+        vault.set_token(token=current_root_token)
+        if vault.is_sealed():
+            vault.unseal(unseal_keys=current_unseal_keys)
+
+        self._set_initialization_secret_in_peer_relation(
+            root_token=restore_root_token, unseal_keys=restore_unseal_keys
+        )
+        try:
+            # hvac vault client expects bytes or a file-like object to restore the snapshot
+            # StreamingBody implements the read() method
+            # so it can be used as a file-like object in this context
+            response = vault.restore_snapshot(snapshot)  # type: ignore[arg-type]
+        except Exception as e:
+            # If restore fails for any reason, we reset the initialization secret
+            logger.error("Failed to restore snapshot: %s", e)
+            self._set_initialization_secret_in_peer_relation(
+                root_token=current_root_token, unseal_keys=current_unseal_keys
+            )
+            return False
+        if not 200 <= response.status_code < 300:
+            logger.error("Failed to restore snapshot: %s", response.json())
+            self._set_initialization_secret_in_peer_relation(
+                root_token=current_root_token, unseal_keys=current_unseal_keys
+            )
+            return False
+        vault.set_token(token=restore_root_token)
+        if vault.is_sealed():
+            vault.unseal(unseal_keys=restore_unseal_keys)
+        return True
+
+    def _get_initialized_vault_client(self) -> Optional[Vault]:
+        """Returns an initialized vault client.
+
+        Creates a Vault client and returns it if:
+            - Vault is initialized
+            - Vault API is available
+            - Vault is unsealed
+        Otherwise, returns None.
+
+        Returns:
+            Vault: Vault client
+        """
+        vault = Vault(
+            url=self._api_address,
+            ca_cert_path=self.tls.get_tls_file_path_in_charm(File.CA),
+        )
+        if not vault.is_initialized():
+            logger.error("Vault is not initialized.")
+            return None
+        if not vault.is_api_available():
+            logger.error("Vault API is not available.")
+            return None
+        try:
+            root_token, _ = self._get_initialization_secret_from_peer_relation()
+            vault.set_token(token=root_token)
+        except PeerSecretError:
+            logger.error("Vault initialization secret not set in peer relation.")
+            return None
+        return vault
+
+    @property
+    def _bind_address(self) -> Optional[str]:
+        """Fetches bind address from peer relation and returns it.
+
+        Returns:
+            str: Bind address
+        """
+        peer_relation = self.model.get_relation(PEER_RELATION_NAME)
+        if not peer_relation:
+            return None
+        try:
+            binding = self.model.get_binding(peer_relation)
+            if not binding or not binding.network.bind_address:
+                return None
+            return str(binding.network.bind_address)
+        except ModelError:
+            return None
+
+    @property
+    def _ingress_address(self) -> Optional[str]:
+        """Fetches ingress address from peer relation and returns it.
+
+        Returns:
+            str: Ingress address
+        """
+        peer_relation = self.model.get_relation(PEER_RELATION_NAME)
+        if not peer_relation:
+            return None
+        try:
+            binding = self.model.get_binding(peer_relation)
+            if not binding or not binding.network.ingress_address:
+                return None
+            return str(binding.network.ingress_address)
+        except ModelError:
+            return None
+
+    @property
+    def _vault_layer(self) -> Layer:
+        """Returns pebble layer to start Vault."""
+        return Layer(
+            {
+                "summary": "vault layer",
+                "description": "pebble config layer for vault",
+                "services": {
+                    "vault": {
+                        "override": "replace",
+                        "summary": "vault",
+                        "command": f"vault server -config={VAULT_CONFIG_FILE_PATH}",
+                        "startup": "enabled",
+                    }
+                },
+            }
+        )
+
+    def _set_peer_relation_node_api_address(self) -> None:
+        """Set the unit address in the peer relation."""
+        peer_relation = self.model.get_relation(PEER_RELATION_NAME)
+        if not peer_relation:
+            raise RuntimeError("Peer relation not created")
+        peer_relation.data[self.unit].update({"node_api_address": self._api_address})
+
+    def _get_peer_relation_node_api_addresses(self) -> List[str]:
+        """Returns list of peer unit addresses."""
+        peer_relation = self.model.get_relation(PEER_RELATION_NAME)
+        node_api_addresses = []
+        if not peer_relation:
+            return []
+        for peer in peer_relation.units:
+            if "node_api_address" in peer_relation.data[peer]:
+                node_api_addresses.append(peer_relation.data[peer]["node_api_address"])
+        return node_api_addresses
+
+    def _other_peer_node_api_addresses(self) -> List[str]:
+        """Returns list of other peer unit addresses.
+
+        We exclude our own unit address from the list.
+        """
+        return [
+            node_api_address
+            for node_api_address in self._get_peer_relation_node_api_addresses()
+            if node_api_address != self._api_address
+        ]
+
+    @property
+    def _node_id(self) -> str:
+        """Returns node id for vault.
+
+        Example of node id: "vault-k8s-0"
+        """
+        return f"{self.model.name}-{self.unit.name}"
+
+    @property
+    def _certificate_subject(self) -> str:
+        return f"{self.app.name}.{self.model.name}.svc.cluster.local"
 
 
 def render_vault_config_file(
@@ -145,1448 +1133,5 @@
     )
 
 
-class PeerSecretError(Exception):
-    """Exception raised when a peer secret is not found."""
-
-    def __init__(
-        self, secret_name: str, message: str = "Could not retrieve secret from peer relation"
-    ):
-        self.secret_name = secret_name
-        self.message = message
-        super().__init__(self.message)
-
-
-class VaultCertsError(Exception):
-    """Exception raised when a vault certificate is not found."""
-
-    def __init__(self, message: str = "Could not retrieve vault certificates from local storage"):
-        self.message = message
-        super().__init__(self.message)
-
-
-def generate_vault_ca_certificate() -> Tuple[str, str]:
-    """Generate Vault CA certificates valid for 50 years.
-
-    Returns:
-        Tuple[str, str]: CA Private key, CA certificate
-    """
-    ca_private_key = generate_private_key()
-    ca_certificate = generate_ca(
-        private_key=ca_private_key,
-        subject="Vault self signed CA",
-        validity=365 * 50,
-    )
-    return ca_private_key.decode(), ca_certificate.decode()
-
-
-def generate_vault_unit_certificate(
-    subject: str,
-    sans_ip: List[str],
-    sans_dns: List[str],
-    ca_certificate: bytes,
-    ca_private_key: bytes,
-) -> Tuple[str, str]:
-    """Generate Vault unit certificates valid for 50 years.
-
-    Args:
-        subject: Subject of the certificate
-        sans_ip: List of IP addresses to add to the SAN
-        sans_dns: List of DNS subject alternative names
-        ca_certificate: CA certificate
-        ca_private_key: CA private key
-
-    Returns:
-        Tuple[str, str]: Unit private key, Unit certificate
-    """
-    vault_private_key = generate_private_key()
-    csr = generate_csr(
-        private_key=vault_private_key, subject=subject, sans_ip=sans_ip, sans_dns=sans_dns
-    )
-    vault_certificate = generate_certificate(
-        ca=ca_certificate,
-        ca_key=ca_private_key,
-        csr=csr,
-        validity=365 * 50,
-    )
-    return vault_private_key.decode(), vault_certificate.decode()
->>>>>>> e4f7b3ab
-
-
-class VaultCharm(CharmBase):
-    """Main class for to handle Juju events for the vault-k8s charm."""
-
-    VAULT_PORT = 8200
-    VAULT_CLUSTER_PORT = 8201
-
-    def __init__(self, *args):
-        super().__init__(*args)
-        self._service_name = self._container_name = "vault"
-        self._container = self.unit.get_container(self._container_name)
-        self.service_patcher = KubernetesServicePatch(
-            charm=self,
-            ports=[ServicePort(name="vault", port=self.VAULT_PORT)],
-        )
-        self.vault_kv = VaultKvProvides(self, KV_RELATION_NAME)
-        self._metrics_endpoint = MetricsEndpointProvider(
-            self,
-            jobs=[
-                {
-                    "scheme": "https",
-                    "tls_config": {"insecure_skip_verify": True},
-                    "metrics_path": "/v1/sys/metrics",
-                    "static_configs": [{"targets": [f"*:{self.VAULT_PORT}"]}],
-                }
-            ],
-        )
-        self.tls = VaultTLSManager(
-            charm=self,
-            peer_relation=PEER_RELATION_NAME,
-            substrate=Substrate.KUBERNETES,
-        )
-        self.ingress = IngressPerAppRequirer(
-            charm=self,
-            port=self.VAULT_PORT,
-            strip_prefix=True,
-            scheme=lambda: "https",
-        )
-        self.s3_requirer = S3Requirer(self, S3_RELATION_NAME)
-        self.framework.observe(self.on.install, self._on_install)
-        self.framework.observe(self.on.update_status, self._configure)
-        self.framework.observe(self.on.vault_pebble_ready, self._configure)
-        self.framework.observe(self.on.config_changed, self._configure)
-        self.framework.observe(self.on[PEER_RELATION_NAME].relation_created, self._configure)
-        self.framework.observe(self.on[PEER_RELATION_NAME].relation_changed, self._configure)
-        self.framework.observe(self.on.remove, self._on_remove)
-        self.framework.observe(self.on.create_backup_action, self._on_create_backup_action)
-        self.framework.observe(self.on.list_backups_action, self._on_list_backups_action)
-        self.framework.observe(self.on.restore_backup_action, self._on_restore_backup_action)
-        self.framework.observe(self.on.set_unseal_keys_action, self._on_set_unseal_keys_action)
-        self.framework.observe(self.on.set_root_token_action, self._on_set_root_token_action)
-        self.framework.observe(
-            self.vault_kv.on.new_vault_kv_client_attached, self._on_new_vault_kv_client_attached
-        )
-
-    def _on_install(self, event: InstallEvent):
-        """Handler triggered when the charm is installed."""
-        if not self._container.can_connect():
-            self.unit.status = WaitingStatus("Waiting to be able to connect to vault unit")
-            event.defer()
-            return
-        self._delete_vault_data()
-
-    def _configure(self, event: Optional[ConfigChangedEvent] = None) -> None:
-        """Handler triggered whenever there is a config-changed event.
-
-        Configures pebble layer, sets the unit address in the peer relation, starts the vault
-        service, and unseals Vault.
-        """
-        if not self._container.can_connect():
-            self.unit.status = WaitingStatus("Waiting to be able to connect to vault unit")
-            return
-        if not self._is_peer_relation_created():
-            self.unit.status = WaitingStatus("Waiting for peer relation")
-            return
-        if not self._bind_address or not self._ingress_address:
-            self.unit.status = WaitingStatus(
-                "Waiting for bind and ingress addresses to be available"
-            )
-            return
-        if not self.unit.is_leader() and len(self._other_peer_node_api_addresses()) == 0:
-            self.unit.status = WaitingStatus("Waiting for other units to provide their addresses")
-            return
-        if not self.unit.is_leader() and not self.tls.ca_certificate_set_in_peer_relation():
-            self.unit.status = WaitingStatus(
-                "Waiting for CA certificate to be set in peer relation"
-            )
-            return
-        if not self.unit.is_leader() and not self._initialization_secret_set_in_peer_relation():
-            self.unit.status = WaitingStatus(
-                "Waiting for initialization secret to be set in peer relation"
-            )
-            return
-        self.tls.configure_certificates(self._ingress_address)
-
-        for relation in self.model.relations[KV_RELATION_NAME]:
-            ca_certificate = self.tls.pull_tls_file_from_workload(File.CA)
-            self.vault_kv.set_ca_certificate(relation, ca_certificate)
-
-        self._generate_vault_config_file()
-        self._set_pebble_plan()
-        vault = Vault(
-            url=self._api_address, ca_cert_path=self.tls.get_tls_file_path_in_charm(File.CA)
-        )
-        if not vault.is_api_available():
-            self.unit.status = WaitingStatus("Waiting for vault to be available")
-            return
-        if self.unit.is_leader() and not vault.is_initialized():
-            root_token, unseal_keys = vault.initialize()
-            self._set_initialization_secret_in_peer_relation(root_token, unseal_keys)
-        root_token, unseal_keys = self._get_initialization_secret_from_peer_relation()
-        vault.set_token(token=root_token)
-        if vault.is_sealed():
-            vault.unseal(unseal_keys=unseal_keys)
-        if vault.is_active() and not vault.audit_device_enabled(device_type="file", path="stdout"):
-            vault.enable_audit_device(device_type="file", path="stdout")
-        self._set_peer_relation_node_api_address()
-<<<<<<< HEAD
-        self.tls.send_ca_cert()
-=======
-        self._send_ca_cert()
->>>>>>> e4f7b3ab
-        if vault.is_active() and not vault.is_raft_cluster_healthy():
-            # Log if a raft node starts reporting unhealthy
-            logger.error(
-                "Raft cluster is not healthy. %s",
-                vault.get_raft_cluster_state(),
-            )
-        self.unit.status = ActiveStatus()
-
-    def _on_remove(self, event: RemoveEvent):
-        """Handler triggered when the charm is removed.
-
-        Removes the vault service and the raft data and removes the node from the raft cluster.
-        """
-        if not self._container.can_connect():
-            return
-        try:
-            root_token, unseal_keys = self._get_initialization_secret_from_peer_relation()
-            if self._bind_address:
-                vault = Vault(
-                    url=self._api_address,
-                    ca_cert_path=self.tls.get_tls_file_path_in_charm(File.CA),
-                )
-                vault.set_token(token=root_token)
-                if (
-                    vault.is_api_available()
-                    and vault.is_node_in_raft_peers(node_id=self._node_id)
-                    and vault.get_num_raft_peers() > 1
-                ):
-                    vault.remove_raft_node(node_id=self._node_id)
-        except PeerSecretError:
-            logger.info("Vault initialization secret not set in peer relation")
-        except VaultCertsError:
-            logger.info("Vault CA certificate not found")
-        finally:
-            if self._vault_service_is_running():
-                try:
-                    self._container.stop(self._service_name)
-                except ChangeError:
-                    logger.warning("Failed to stop Vault service")
-                    pass
-            self._delete_vault_data()
-
-    def _on_new_vault_kv_client_attached(self, event: NewVaultKvClientAttachedEvent):
-        """Handler triggered when a new vault-kv client is attached."""
-        if not self.unit.is_leader():
-            logger.debug("Only leader unit can configure a vault-kv client, skipping")
-            return
-
-        if not self._is_peer_relation_created():
-            logger.debug("Peer relation not created, deferring event")
-            event.defer()
-            return
-
-<<<<<<< HEAD
-        ca_certificate = self.tls.pull_tls_file_from_workload(File.CA)
-        if not ca_certificate:
-            logger.debug("Vault CA certificate not available, deferring event")
-=======
-        vault = self._get_initialized_vault_client()
-        if not vault:
-            logger.debug("Failed to get initialized Vault, deferring event")
->>>>>>> e4f7b3ab
-            event.defer()
-            return
-
-        vault = self._get_initialized_vault_client()
-        if not vault:
-            logger.debug("Failed to get initialized Vault, deferring event")
-            event.defer()
-            return
-
-        relation = self.model.get_relation(event.relation_name, event.relation_id)
-
-        if relation is None or relation.app is None:
-            logger.warning(
-                "Relation or remote application is missing,"
-                "this should not happen, skipping event"
-            )
-            return
-
-        vault.enable_approle_auth()
-        mount = "charm-" + relation.app.name + "-" + event.mount_suffix
-        self._set_kv_relation_data(relation, mount, ca_certificate)
-        vault.configure_kv_mount(mount)
-        for unit in relation.units:
-            egress_subnet = relation.data[unit].get("egress_subnet")
-            nonce = relation.data[unit].get("nonce")
-            if egress_subnet is None or nonce is None:
-                logger.debug(
-                    "Skipping configuring access for unit %r, egress_subnet or nonce are missing",
-                    unit.name,
-                )
-                continue
-            self._ensure_unit_credentials(vault, relation, unit.name, mount, nonce, egress_subnet)
-            self._remove_stale_nonce(relation=relation, nonce=nonce)
-
-    def _on_create_backup_action(self, event: ActionEvent) -> None:
-        """Handles create-backup action.
-
-        Creates a snapshot and stores it on S3 storage.
-        Outputs the ID of the backup to the user.
-
-        Args:
-            event: ActionEvent
-        """
-        if not self.unit.is_leader():
-            logger.error("Only leader unit can perform backup operations.")
-            event.fail(message="Only leader unit can perform backup operations.")
-            return
-
-        s3_requirements, error_message = self._check_s3_requirements()
-        if not s3_requirements:
-            logger.error(error_message)
-            event.fail(message=f"{error_message} Failed to perform backup.")
-            return
-
-        s3_parameters = self._retrieve_s3_parameters()
-
-        try:
-            s3 = S3(
-                access_key=s3_parameters["access-key"],
-                secret_key=s3_parameters["secret-key"],
-                endpoint=s3_parameters["endpoint"],
-                region=s3_parameters.get("region"),
-            )
-        except (BotoCoreError, ClientError, ValueError) as e:
-            logger.error("Failed to create S3 session: %s", e)
-            event.fail(message="Failed to create S3 session.")
-            return
-
-        try:
-            if not (s3.create_bucket(bucket_name=s3_parameters["bucket"])):
-                logger.error("Failed to create S3 bucket")
-                event.fail(message="Failed to create S3 bucket.")
-                return
-        except ConnectTimeoutError as e:
-            logger.error("Failed to create S3 bucket: %s", e)
-            event.fail(message="Timeout trying to connect to S3 endpoint.")
-            return
-
-        snapshot = self._create_raft_snapshot()
-        if not snapshot:
-            logger.error("Failed to create raft snapshot")
-            event.fail(message="Failed to create raft snapshot.")
-            return
-        backup_key = self._get_backup_key()
-        try:
-            content_uploaded = s3.upload_content(
-                content=snapshot,
-                bucket_name=s3_parameters["bucket"],
-                key=backup_key,
-            )
-        except ConnectTimeoutError as e:
-            logger.error("Failed to upload backup to S3 bucket: %s", e)
-            event.fail(message="Timeout trying to connect to S3 endpoint.")
-            return
-
-        if not content_uploaded:
-            logger.error("Failed to upload backup to S3 bucket")
-            event.fail(message="Failed to upload backup to S3 bucket.")
-            return
-        logger.info("Backup uploaded to S3 bucket %s", s3_parameters["bucket"])
-        event.set_results({"backup-id": backup_key})
-
-    def _on_list_backups_action(self, event: ActionEvent) -> None:
-        """Handles list-backups action.
-<<<<<<< HEAD
-=======
-
-        Lists all backups stored in S3 bucket.
-
-        Args:
-            event: ActionEvent
-        """
-        if not self.unit.is_leader():
-            logger.error("Only leader unit can list backups.")
-            event.fail(message="Only leader unit can list backups.")
-            return
-
-        s3_requirements, error_message = self._check_s3_requirements()
-        if not s3_requirements:
-            logger.error(error_message)
-            event.fail(message=f"{error_message} Failed to list backups.")
-            return
-
-        s3_parameters = self._retrieve_s3_parameters()
-
-        try:
-            s3 = S3(
-                access_key=s3_parameters["access-key"],
-                secret_key=s3_parameters["secret-key"],
-                endpoint=s3_parameters["endpoint"],
-                region=s3_parameters.get("region"),
-            )
-        except (BotoCoreError, ClientError, ValueError) as e:
-            logger.error("Failed to create S3 session: %s", e)
-            event.fail(message="Failed to create S3 session.")
-            return
-
-        try:
-            backup_ids = s3.get_object_key_list(
-                bucket_name=s3_parameters["bucket"], prefix=BACKUP_KEY_PREFIX
-            )
-        except ConnectTimeoutError as e:
-            logger.error("Failed to list backups: %s", e)
-            event.fail(message="Timeout trying to connect to S3 endpoint.")
-            return
-        except (BotoCoreError, ClientError) as e:
-            logger.error("Failed to list backups: %s", e)
-            event.fail(message="Failed to list backups.")
-            return
-        event.set_results({"backup-ids": json.dumps(backup_ids)})
-
-    def _on_restore_backup_action(self, event: ActionEvent) -> None:
-        """Handles restore-backup action.
-
-        Restores the snapshot with the provided ID.
-        Unseals Vault using the provided unseal key.
-        Sets the root token to the provided root token.
-        Updates the initialization secret in the peer relation
-            with the provided unseal keys.
-
-        Args:
-            event: ActionEvent
-        """
-        if not self.unit.is_leader():
-            logger.error("Only leader unit can restore backups.")
-            event.fail(message="Only leader unit can restore backups.")
-            return
-
-        s3_requirements, error_message = self._check_s3_requirements()
-        if not s3_requirements:
-            logger.error(error_message)
-            event.fail(message=f"{error_message} Failed to restore backup.")
-            return
-
-        s3_parameters = self._retrieve_s3_parameters()
-
-        try:
-            s3 = S3(
-                access_key=s3_parameters["access-key"],
-                secret_key=s3_parameters["secret-key"],
-                endpoint=s3_parameters["endpoint"],
-                region=s3_parameters.get("region"),
-            )
-        except (BotoCoreError, ClientError, ValueError) as e:
-            logger.error("Failed to create S3 session: %s", e)
-            event.fail(message="Failed to create S3 session.")
-            return
-
-        try:
-            snapshot = s3.get_content(
-                bucket_name=s3_parameters["bucket"], object_key=event.params.get("backup-id")  # type: ignore[arg-type]
-            )
-        except ConnectTimeoutError as e:
-            logger.error("Failed to retrieve snapshot from S3 storage: %s", e)
-            event.fail(message="Timeout trying to connect to S3 endpoint.")
-            return
-        except (BotoCoreError, ClientError) as e:
-            logger.error("Failed to retrieve snapshot from S3 storage: %s", e)
-            event.fail(message="Failed to retrieve snapshot from S3 storage.")
-            return
-        if not snapshot:
-            logger.error("Backup %s not found in S3 bucket", event.params.get("backup-id"))
-            event.fail(message="Backup not found in S3 bucket.")
-            return
-        try:
-            if not (
-                self._restore_vault(
-                    snapshot=snapshot,
-                    restore_unseal_keys=event.params.get("unseal-keys"),  # type: ignore[arg-type]
-                    restore_root_token=event.params.get("root-token"),  # type: ignore[arg-type]
-                )
-            ):
-                logger.error("Failed to restore vault.")
-                event.fail(message="Failed to restore vault.")
-                return
-        except RuntimeError as e:
-            logger.error("Failed to restore vault: %s", e)
-            event.fail(message="Failed to restore vault.")
-            return
-        event.set_results({"restored": event.params.get("backup-id")})
-
-    def _on_set_unseal_keys_action(self, event: ActionEvent) -> None:
-        """Handles set-unseal-keys action.
-
-        Updates the initialization secret in the peer relation
-            with the provided unseal keys.
-
-        Args:
-            event: ActionEvent
-        """
-        if not self.unit.is_leader():
-            logger.error("Only leader unit can set unseal keys.")
-            event.fail(message="Only leader unit can set unseal keys.")
-            return
-        if not (vault := self._get_initialized_vault_client()):
-            logger.error("Cannot set unseal keys, vault is not initialized yet.")
-            event.fail(message="Cannot set unseal keys, vault is not initialized yet.")
-            return
-        root_token, current_keys = self._get_initialization_secret_from_peer_relation()
-        new_keys = event.params.get("unseal-keys")
-        if set(new_keys) == set(current_keys):  # type: ignore[arg-type]
-            logger.info("Unseal keys are already set to %s", new_keys)
-            event.fail(message="Provided unseal keys are already set.")
-            return
-        self._set_initialization_secret_in_peer_relation(
-            root_token=root_token, unseal_keys=new_keys  # type: ignore[arg-type]
-        )
-        if vault.is_sealed():
-            vault.unseal(unseal_keys=new_keys)  # type: ignore[arg-type]
-        event.set_results({"unseal-keys": new_keys})
-
-    def _on_set_root_token_action(self, event: ActionEvent) -> None:
-        """Handles set-root-token action.
-
-        Updates the initialization secret in the peer relation
-            with the provided root token.
-
-        Args:
-            event: ActionEvent
-        """
-        if not self.unit.is_leader():
-            logger.error("Only leader unit can set the root token.")
-            event.fail(message="Only leader unit can set the root token.")
-            return
-        if not (vault := self._get_initialized_vault_client()):
-            logger.error("Cannot set root token, vault is not initialized yet.")
-            event.fail(message="Cannot set root token, vault is not initialized yet.")
-            return
-        root_token, current_keys = self._get_initialization_secret_from_peer_relation()
-        new_root_token = event.params.get("root-token")
-        if new_root_token == root_token:
-            logger.info("Root token is already set to %s", new_root_token)
-            event.fail(message="Provided root token is already set.")
-            return
-        self._set_initialization_secret_in_peer_relation(
-            root_token=new_root_token, unseal_keys=current_keys  # type: ignore[arg-type]
-        )
-        vault.set_token(token=new_root_token)  # type: ignore[arg-type]
-        event.set_results({"root-token": new_root_token})
-
-    def _check_s3_requirements(self) -> Tuple[bool, Optional[str]]:
-        """Validates the requirements for creating S3.
-
-        It will check if the S3 relation is created
-            and if the required S3 parameters are set.
-
-        Returns:
-            bool: True if the requirements are met, False otherwise.
-        """
-        if not self._is_relation_created(S3_RELATION_NAME):
-            return False, "S3 relation not created."
-
-        missing_parameters = self._get_missing_s3_parameters()
-        if missing_parameters:
-            return False, f"S3 parameters missing. {missing_parameters}"
-
-        return True, None
-
-    def _get_backup_key(self) -> str:
-        """Returns the backup key.
-
-        Returns:
-            str: The backup key
-        """
-        timestamp = datetime.datetime.now().strftime("%Y-%m-%d-%H-%M-%S")
-        return f"{BACKUP_KEY_PREFIX}-{self.model.name}-{timestamp}"
->>>>>>> e4f7b3ab
-
-        Lists all backups stored in S3 bucket.
-
-        Args:
-            event: ActionEvent
-        """
-        if not self.unit.is_leader():
-            logger.error("Only leader unit can list backups.")
-            event.fail(message="Only leader unit can list backups.")
-            return
-
-        s3_requirements, error_message = self._check_s3_requirements()
-        if not s3_requirements:
-            logger.error(error_message)
-            event.fail(message=f"{error_message} Failed to list backups.")
-            return
-
-        s3_parameters = self._retrieve_s3_parameters()
-
-        try:
-            s3 = S3(
-                access_key=s3_parameters["access-key"],
-                secret_key=s3_parameters["secret-key"],
-                endpoint=s3_parameters["endpoint"],
-                region=s3_parameters.get("region"),
-            )
-        except (BotoCoreError, ClientError, ValueError) as e:
-            logger.error("Failed to create S3 session: %s", e)
-            event.fail(message="Failed to create S3 session.")
-            return
-
-        try:
-            backup_ids = s3.get_object_key_list(
-                bucket_name=s3_parameters["bucket"], prefix=BACKUP_KEY_PREFIX
-            )
-        except ConnectTimeoutError as e:
-            logger.error("Failed to list backups: %s", e)
-            event.fail(message="Timeout trying to connect to S3 endpoint.")
-            return
-        except (BotoCoreError, ClientError) as e:
-            logger.error("Failed to list backups: %s", e)
-            event.fail(message="Failed to list backups.")
-            return
-        event.set_results({"backup-ids": json.dumps(backup_ids)})
-
-    def _on_restore_backup_action(self, event: ActionEvent) -> None:
-        """Handles restore-backup action.
-
-        Restores the snapshot with the provided ID.
-        Unseals Vault using the provided unseal key.
-        Sets the root token to the provided root token.
-        Updates the initialization secret in the peer relation
-            with the provided unseal keys.
-
-        Args:
-            event: ActionEvent
-        """
-        if not self.unit.is_leader():
-            logger.error("Only leader unit can restore backups.")
-            event.fail(message="Only leader unit can restore backups.")
-            return
-
-        s3_requirements, error_message = self._check_s3_requirements()
-        if not s3_requirements:
-            logger.error(error_message)
-            event.fail(message=f"{error_message} Failed to restore backup.")
-            return
-
-        s3_parameters = self._retrieve_s3_parameters()
-
-        try:
-            s3 = S3(
-                access_key=s3_parameters["access-key"],
-                secret_key=s3_parameters["secret-key"],
-                endpoint=s3_parameters["endpoint"],
-                region=s3_parameters.get("region"),
-            )
-        except (BotoCoreError, ClientError, ValueError) as e:
-            logger.error("Failed to create S3 session: %s", e)
-            event.fail(message="Failed to create S3 session.")
-            return
-
-        try:
-            snapshot = s3.get_content(
-                bucket_name=s3_parameters["bucket"], object_key=event.params.get("backup-id")  # type: ignore[arg-type]
-            )
-        except ConnectTimeoutError as e:
-            logger.error("Failed to retrieve snapshot from S3 storage: %s", e)
-            event.fail(message="Timeout trying to connect to S3 endpoint.")
-            return
-        except (BotoCoreError, ClientError) as e:
-            logger.error("Failed to retrieve snapshot from S3 storage: %s", e)
-            event.fail(message="Failed to retrieve snapshot from S3 storage.")
-            return
-        if not snapshot:
-            logger.error("Backup %s not found in S3 bucket", event.params.get("backup-id"))
-            event.fail(message="Backup not found in S3 bucket.")
-            return
-        try:
-            if not (
-                self._restore_vault(
-                    snapshot=snapshot,
-                    restore_unseal_keys=event.params.get("unseal-keys"),  # type: ignore[arg-type]
-                    restore_root_token=event.params.get("root-token"),  # type: ignore[arg-type]
-                )
-            ):
-                logger.error("Failed to restore vault.")
-                event.fail(message="Failed to restore vault.")
-                return
-        except RuntimeError as e:
-            logger.error("Failed to restore vault: %s", e)
-            event.fail(message="Failed to restore vault.")
-            return
-        event.set_results({"restored": event.params.get("backup-id")})
-
-    def _on_set_unseal_keys_action(self, event: ActionEvent) -> None:
-        """Handles set-unseal-keys action.
-
-        Updates the initialization secret in the peer relation
-            with the provided unseal keys.
-
-        Args:
-            event: ActionEvent
-        """
-        if not self.unit.is_leader():
-            logger.error("Only leader unit can set unseal keys.")
-            event.fail(message="Only leader unit can set unseal keys.")
-            return
-        if not (vault := self._get_initialized_vault_client()):
-            logger.error("Cannot set unseal keys, vault is not initialized yet.")
-            event.fail(message="Cannot set unseal keys, vault is not initialized yet.")
-            return
-        root_token, current_keys = self._get_initialization_secret_from_peer_relation()
-        new_keys = event.params.get("unseal-keys")
-        if set(new_keys) == set(current_keys):  # type: ignore[arg-type]
-            logger.info("Unseal keys are already set to %s", new_keys)
-            event.fail(message="Provided unseal keys are already set.")
-            return
-        self._set_initialization_secret_in_peer_relation(
-            root_token=root_token, unseal_keys=new_keys  # type: ignore[arg-type]
-        )
-        if vault.is_sealed():
-            vault.unseal(unseal_keys=new_keys)  # type: ignore[arg-type]
-        event.set_results({"unseal-keys": new_keys})
-
-    def _on_set_root_token_action(self, event: ActionEvent) -> None:
-        """Handles set-root-token action.
-
-        Updates the initialization secret in the peer relation
-            with the provided root token.
-
-        Args:
-            event: ActionEvent
-        """
-        if not self.unit.is_leader():
-            logger.error("Only leader unit can set the root token.")
-            event.fail(message="Only leader unit can set the root token.")
-            return
-        if not (vault := self._get_initialized_vault_client()):
-            logger.error("Cannot set root token, vault is not initialized yet.")
-            event.fail(message="Cannot set root token, vault is not initialized yet.")
-            return
-        root_token, current_keys = self._get_initialization_secret_from_peer_relation()
-        new_root_token = event.params.get("root-token")
-        if new_root_token == root_token:
-            logger.info("Root token is already set to %s", new_root_token)
-            event.fail(message="Provided root token is already set.")
-            return
-        self._set_initialization_secret_in_peer_relation(
-            root_token=new_root_token, unseal_keys=current_keys  # type: ignore[arg-type]
-        )
-        vault.set_token(token=new_root_token)  # type: ignore[arg-type]
-        event.set_results({"root-token": new_root_token})
-
-    def _check_s3_requirements(self) -> Tuple[bool, Optional[str]]:
-        """Validates the requirements for creating S3.
-
-        It will check if the S3 relation is created
-            and if the required S3 parameters are set.
-
-        Returns:
-            bool: True if the requirements are met, False otherwise.
-        """
-        if not self._is_relation_created(S3_RELATION_NAME):
-            return False, "S3 relation not created."
-
-        missing_parameters = self._get_missing_s3_parameters()
-        if missing_parameters:
-            return False, f"S3 parameters missing. {missing_parameters}"
-
-        return True, None
-
-    def _get_backup_key(self) -> str:
-        """Returns the backup key.
-
-        Returns:
-            str: The backup key
-        """
-        timestamp = datetime.datetime.now().strftime("%Y-%m-%d-%H-%M-%S")
-        return f"{BACKUP_KEY_PREFIX}-{self.model.name}-{timestamp}"
-
-    def _set_kv_relation_data(self, relation: Relation, mount: str, ca_certificate: str) -> None:
-        """Set relation data for vault-kv.
-
-        Args:
-            relation: Relation
-            mount: mount name
-            ca_certificate: CA certificate
-        """
-        self.vault_kv.set_mount(relation, mount)
-        vault_url = self._get_relation_api_address(relation)
-        self.vault_kv.set_ca_certificate(relation, ca_certificate)
-        if vault_url is not None:
-            self.vault_kv.set_vault_url(relation, vault_url)
-
-    def _set_kv_relation_data(self, relation: Relation, mount: str, ca_certificate: str) -> None:
-        """Set relation data for vault-kv.
-
-        Args:
-            relation: Relation
-            mount: mount name
-            ca_certificate: CA certificate
-        """
-        self.vault_kv.set_mount(relation, mount)
-        vault_url = self._get_relation_api_address(relation)
-        self.vault_kv.set_ca_certificate(relation, ca_certificate)
-        if vault_url is not None:
-            self.vault_kv.set_vault_url(relation, vault_url)
-
-    def _ensure_unit_credentials(
-        self,
-        vault: Vault,
-        relation: Relation,
-        unit_name: str,
-        mount: str,
-        nonce: str,
-        egress_subnet: str,
-    ):
-        """Ensures a unit has credentials to access the vault-kv mount."""
-        policy_name = role_name = mount + "-" + unit_name.replace("/", "-")
-        vault.configure_kv_policy(policy_name, mount)
-        role_id = vault.configure_approle(role_name, [egress_subnet], [policy_name])
-        secret = self._create_or_update_kv_secret(
-            vault,
-            relation,
-            role_id,
-            role_name,
-            egress_subnet,
-        )
-        self.vault_kv.set_unit_credentials(relation, nonce, secret)
-
-    def _create_or_update_kv_secret(
-        self,
-        vault: Vault,
-        relation: Relation,
-        role_id: str,
-        role_name: str,
-        egress_subnet: str,
-    ) -> Secret:
-        """Create or update a KV secret for a unit.
-
-        Fetch secret id from peer relation, if it exists, update the secret,
-        otherwise create it.
-        """
-        label = KV_SECRET_PREFIX + role_name
-        secret_id = self._get_vault_kv_secret_in_peer_relation(label)
-        if secret_id is None:
-            return self._create_kv_secret(
-                vault, relation, role_id, role_name, egress_subnet, label
-            )
-        else:
-            return self._update_kv_secret(
-                vault, relation, role_name, egress_subnet, label, secret_id
-            )
-
-    def _create_kv_secret(
-        self,
-        vault: Vault,
-        relation: Relation,
-        role_id: str,
-        role_name: str,
-        egress_subnet: str,
-        label: str,
-    ) -> Secret:
-        """Create a vault kv secret, store its id in the peer relation and return it."""
-        role_secret_id = vault.generate_role_secret_id(role_name, [egress_subnet])
-        secret = self.app.add_secret(
-            {"role-id": role_id, "role-secret-id": role_secret_id},
-            label=label,
-        )
-        if secret.id is None:
-            raise RuntimeError(f"Unexpected error, just created secret {label!r} has no id")
-        self._set_vault_kv_secret_in_peer_relation(label, secret.id)
-        secret.grant(relation)
-        return secret
-
-    def _update_kv_secret(
-        self,
-        vault: Vault,
-        relation: Relation,
-        role_name: str,
-        egress_subnet: str,
-        label: str,
-        secret_id: str,
-    ) -> Secret:
-        """Update a vault kv secret if the unit subnet is not in the cidr list."""
-        secret = self.model.get_secret(id=secret_id, label=label)
-        secret.grant(relation)
-        credentials = secret.get_content()
-        role_secret_id_data = vault.read_role_secret(role_name, credentials["role-secret-id"])
-        # if unit subnet is already in cidr_list, skip
-        if egress_subnet in role_secret_id_data["cidr_list"]:
-            return secret
-        credentials["role-secret-id"] = vault.generate_role_secret_id(role_name, [egress_subnet])
-        secret.set_content(credentials)
-        return secret
-
-    def _remove_stale_nonce(self, relation: Relation, nonce: str) -> None:
-        """Remove stale nonce.
-
-        If the nonce is not present in the credentials, it is stale and should be removed.
-
-        Args:
-            relation: Relation
-            nonce: the one to remove if stale
-        """
-        credential_nonces = self.vault_kv.get_credentials(relation).keys()
-        if nonce not in set(credential_nonces):
-            self.vault_kv.remove_unit_credentials(relation, nonce=nonce)
-
-    def _get_vault_kv_secrets_in_peer_relation(self) -> Dict[str, str]:
-        """Return the vault kv secrets from the peer relation."""
-        if not self._is_peer_relation_created():
-            raise RuntimeError("Peer relation not created")
-        relation = self.model.get_relation(PEER_RELATION_NAME)
-        secrets = json.loads(relation.data[self.app].get("vault-kv-secrets", "{}"))  # type: ignore[union-attr]  # noqa: E501
-        return secrets
-
-    def _get_vault_kv_secret_in_peer_relation(self, label: str) -> Optional[str]:
-        """Return the vault kv secret id associated to input label from peer relation."""
-        return self._get_vault_kv_secrets_in_peer_relation().get(label)
-
-    def _set_vault_kv_secret_in_peer_relation(self, label: str, secret_id: str):
-        """Set the vault kv secret in the peer relation."""
-        if not self._is_peer_relation_created():
-            raise RuntimeError("Peer relation not created")
-        secrets = self._get_vault_kv_secrets_in_peer_relation()
-        secrets[label] = secret_id
-        relation = self.model.get_relation(PEER_RELATION_NAME)
-        relation.data[self.app].update({"vault-kv-secrets": json.dumps(secrets, sort_keys=True)})  # type: ignore[union-attr]  # noqa: E501
-
-    def _delete_vault_data(self) -> None:
-        """Delete Vault's data."""
-        try:
-            self._container.remove_path(path=f"{VAULT_STORAGE_PATH}/vault.db")
-            logger.info("Removed Vault's main database")
-        except PathError:
-            logger.info("No Vault database to remove")
-        try:
-            self._container.remove_path(path=f"{VAULT_STORAGE_PATH}/raft/raft.db")
-            logger.info("Removed Vault's Raft database")
-        except PathError:
-            logger.info("No Vault raft database to remove")
-
-    def _vault_service_is_running(self) -> bool:
-        """Check if the vault service is running."""
-        try:
-            self._container.get_service(service_name=self._service_name)
-        except ModelError:
-            return False
-        return True
-
-    def _get_relation_api_address(self, relation: Relation) -> Optional[str]:
-        """Fetches api address from relation and returns it.
-
-        Example: "https://10.152.183.20:8200"
-        """
-        binding = self.model.get_binding(relation)
-        if binding is None:
-            return None
-        return f"https://{binding.network.ingress_address}:{self.VAULT_PORT}"
-
-    @property
-    def _api_address(self) -> str:
-        """Returns the FQDN with the https schema and vault port.
-
-        Example: "https://vault-k8s-1.vault-k8s-endpoints.test.svc.cluster.local:8200"
-        """
-        return f"https://{socket.getfqdn()}:{self.VAULT_PORT}"
-
-    @property
-    def _cluster_address(self) -> str:
-        """Returns the FQDN with the https schema and vault cluster port.
-
-        Example: "https://vault-k8s-1.vault-k8s-endpoints.test.svc.cluster.local:8201"
-        """
-        return f"https://{socket.getfqdn()}:{self.VAULT_CLUSTER_PORT}"
-
-    def _generate_vault_config_file(self) -> None:
-        """Handles creation of the Vault config file."""
-        retry_joins = [
-            {
-                "leader_api_addr": node_api_address,
-                "leader_ca_cert_file": f"{TLS_FILE_FOLDER_PATH}/{File.CA.name.lower()}.pem",
-            }
-            for node_api_address in self._other_peer_node_api_addresses()
-        ]
-        content = render_vault_config_file(
-            default_lease_ttl=self.model.config["default_lease_ttl"],
-            max_lease_ttl=self.model.config["max_lease_ttl"],
-            cluster_address=self._cluster_address,
-            api_address=self._api_address,
-            tcp_address=f"[::]:{self.VAULT_PORT}",
-            tls_cert_file=f"{TLS_FILE_FOLDER_PATH}/{File.CERT.name.lower()}.pem",
-            tls_key_file=f"{TLS_FILE_FOLDER_PATH}/{File.KEY.name.lower()}.pem",
-            raft_storage_path=VAULT_STORAGE_PATH,
-            node_id=self._node_id,
-            retry_joins=retry_joins,
-        )
-        existing_content = ""
-        if self._container.exists(path=VAULT_CONFIG_FILE_PATH):
-            existing_content_stringio = self._container.pull(path=VAULT_CONFIG_FILE_PATH)
-            existing_content = existing_content_stringio.read()
-
-        if not config_file_content_matches(existing_content=existing_content, new_content=content):
-            self._push_config_file_to_workload(content=content)
-
-    def _push_config_file_to_workload(self, content: str):
-        """Push the config file to the workload."""
-        self._container.push(path=VAULT_CONFIG_FILE_PATH, source=content)
-        logger.info("Pushed %s config file", VAULT_CONFIG_FILE_PATH)
-
-    def _set_initialization_secret_in_peer_relation(
-        self, root_token: str, unseal_keys: List[str]
-    ) -> None:
-        """Set the vault initialization secret in the peer relation.
-
-        Args:
-            root_token: The root token.
-            unseal_keys: The unseal keys.
-        """
-        if not self._is_peer_relation_created():
-            raise RuntimeError("Peer relation not created")
-        juju_secret_content = {
-            "roottoken": root_token,
-            "unsealkeys": json.dumps(unseal_keys),
-        }
-        peer_relation = self.model.get_relation(PEER_RELATION_NAME)
-        if not self._initialization_secret_set_in_peer_relation():
-            juju_secret = self.app.add_secret(
-                juju_secret_content, label=VAULT_INITIALIZATION_SECRET_LABEL
-            )
-            peer_relation.data[self.app].update({"vault-initialization-secret-id": juju_secret.id})  # type: ignore[union-attr]  # noqa: E501
-            return
-        secret = self.model.get_secret(label=VAULT_INITIALIZATION_SECRET_LABEL)
-        secret.set_content(content=juju_secret_content)
-        peer_relation.data[self.app].update({"vault-initialization-secret-id": secret.id})  # type: ignore[union-attr]
-
-    def _get_initialization_secret_from_peer_relation(self) -> Tuple[str, List[str]]:
-        """Get the vault initialization secret from the peer relation.
-
-        Returns:
-            Tuple[Optional[str], Optional[List[str]]]: The root token and unseal keys.
-        """
-        try:
-            juju_secret = self.model.get_secret(label=VAULT_INITIALIZATION_SECRET_LABEL)
-            content = juju_secret.get_content()
-            return content["roottoken"], json.loads(content["unsealkeys"])
-        except (TypeError, SecretNotFoundError, AttributeError):
-            raise PeerSecretError(secret_name=VAULT_INITIALIZATION_SECRET_LABEL)
-
-    def _get_missing_s3_parameters(self) -> List[str]:
-        """Returns list of missing S3 parameters.
-
-        Returns:
-            List[str]: List of missing required S3 parameters.
-        """
-        s3_parameters = self.s3_requirer.get_s3_connection_info()
-        return [param for param in REQUIRED_S3_PARAMETERS if param not in s3_parameters]
-
-    def _retrieve_s3_parameters(self) -> Dict[str, str]:
-        """Retrieve S3 parameters from the S3 integrator relation.
-
-        Removes leading and trailing whitespaces from the parameters.
-
-        Returns:
-            Dict[str, str]: Dictionary of the S3 parameters.
-        """
-        s3_parameters = self.s3_requirer.get_s3_connection_info()
-        for key, value in s3_parameters.items():
-            if isinstance(value, str):
-                s3_parameters[key] = value.strip()
-
-        return s3_parameters
-
-    def _is_peer_relation_created(self) -> bool:
-        """Check if the peer relation is created."""
-        return bool(self.model.get_relation(PEER_RELATION_NAME))
-
-    def _is_relation_created(self, relation_name: str) -> bool:
-        """Check if the relation is created.
-
-        Args:
-            relation_name: Checked relation name
-        """
-        return bool(self.model.get_relation(relation_name))
-
-    def _set_pebble_plan(self) -> None:
-        """Set the pebble plan if different from the currently applied one."""
-        plan = self._container.get_plan()
-        layer = self._vault_layer
-        if plan.services != layer.services:
-            self._container.add_layer(self._container_name, layer, combine=True)
-            self._container.replan()
-            logger.info("Pebble layer added")
-
-    def _initialization_secret_set_in_peer_relation(self) -> bool:
-        """Returns whether initialization secret is stored in peer relation data."""
-        try:
-            root_token, unseal_keys = self._get_initialization_secret_from_peer_relation()
-            if root_token and unseal_keys:
-                return True
-        except PeerSecretError:
-            return False
-        return False
-
-    def _create_raft_snapshot(self) -> Optional[IO[bytes]]:
-        """Creates a snapshot of Vault.
-
-        Returns:
-            IO[bytes]: The snapshot content as a file like object.
-        """
-        if not (vault := self._get_initialized_vault_client()):
-            logger.error("Failed to get Vault client, cannot create snapshot.")
-            return None
-        root_token, unseal_keys = self._get_initialization_secret_from_peer_relation()
-        vault.set_token(token=root_token)
-        if vault.is_sealed():
-            vault.unseal(unseal_keys=unseal_keys)
-        response = vault.create_snapshot()
-        return response.raw
-
-    def _restore_vault(
-        self, snapshot: StreamingBody, restore_unseal_keys: List[str], restore_root_token: str
-    ) -> bool:
-        """Restore vault using a raft snapshot.
-
-        Updates the initialization secret in the peer relation.
-        Upon successful secret update, it will restore the raft snapshot.
-        Upon successful restore, it will unseal Vault and set root token.
-
-        Args:
-            snapshot: Snapshot to be restored as a StreamingBody from the S3 storage.
-            restore_unseal_keys: List of unseal keys used at the time of the backup.
-            restore_root_token: Root token used at the time of the backup.
-
-        Returns:
-            bool: True if the restore was successful, False otherwise.
-        """
-        if not (vault := self._get_initialized_vault_client()):
-            logger.error("Failed to get Vault client, cannot restore snapshot.")
-            return False
-        (
-            current_root_token,
-            current_unseal_keys,
-        ) = self._get_initialization_secret_from_peer_relation()
-        vault.set_token(token=current_root_token)
-        if vault.is_sealed():
-            vault.unseal(unseal_keys=current_unseal_keys)
-
-        self._set_initialization_secret_in_peer_relation(
-            root_token=restore_root_token, unseal_keys=restore_unseal_keys
-        )
-        try:
-            # hvac vault client expects bytes or a file-like object to restore the snapshot
-            # StreamingBody implements the read() method
-            # so it can be used as a file-like object in this context
-            response = vault.restore_snapshot(snapshot)  # type: ignore[arg-type]
-        except Exception as e:
-            # If restore fails for any reason, we reset the initialization secret
-            logger.error("Failed to restore snapshot: %s", e)
-            self._set_initialization_secret_in_peer_relation(
-                root_token=current_root_token, unseal_keys=current_unseal_keys
-            )
-            return False
-        if not 200 <= response.status_code < 300:
-            logger.error("Failed to restore snapshot: %s", response.json())
-            self._set_initialization_secret_in_peer_relation(
-                root_token=current_root_token, unseal_keys=current_unseal_keys
-            )
-            return False
-        vault.set_token(token=restore_root_token)
-        if vault.is_sealed():
-            vault.unseal(unseal_keys=restore_unseal_keys)
-        return True
-
-    def _get_initialized_vault_client(self) -> Optional[Vault]:
-        """Returns an initialized vault client.
-
-        Creates a Vault client and returns it if:
-            - Vault is initialized
-            - Vault API is available
-            - Vault is unsealed
-        Otherwise, returns None.
-
-        Returns:
-            Vault: Vault client
-        """
-        vault = Vault(
-            url=self._api_address,
-            ca_cert_path=self.tls.get_tls_file_path_in_charm(File.CA),
-        )
-        if not vault.is_initialized():
-            logger.error("Vault is not initialized.")
-            return None
-        if not vault.is_api_available():
-            logger.error("Vault API is not available.")
-            return None
-        try:
-            root_token, _ = self._get_initialization_secret_from_peer_relation()
-            vault.set_token(token=root_token)
-        except PeerSecretError:
-            logger.error("Vault initialization secret not set in peer relation.")
-            return None
-        return vault
-
-    def _create_raft_snapshot(self) -> Optional[IO[bytes]]:
-        """Creates a snapshot of Vault.
-
-        Returns:
-            IO[bytes]: The snapshot content as a file like object.
-        """
-        if not (vault := self._get_initialized_vault_client()):
-            logger.error("Failed to get Vault client, cannot create snapshot.")
-            return None
-        root_token, unseal_keys = self._get_initialization_secret_from_peer_relation()
-        vault.set_token(token=root_token)
-        if vault.is_sealed():
-            vault.unseal(unseal_keys=unseal_keys)
-        response = vault.create_snapshot()
-        return response.raw
-
-    def _restore_vault(
-        self, snapshot: StreamingBody, restore_unseal_keys: List[str], restore_root_token: str
-    ) -> bool:
-        """Restore vault using a raft snapshot.
-
-        Updates the initialization secret in the peer relation.
-        Upon successful secret update, it will restore the raft snapshot.
-        Upon successful restore, it will unseal Vault and set root token.
-
-        Args:
-            snapshot: Snapshot to be restored as a StreamingBody from the S3 storage.
-            restore_unseal_keys: List of unseal keys used at the time of the backup.
-            restore_root_token: Root token used at the time of the backup.
-
-        Returns:
-            bool: True if the restore was successful, False otherwise.
-        """
-        if not (vault := self._get_initialized_vault_client()):
-            logger.error("Failed to get Vault client, cannot restore snapshot.")
-            return False
-        (
-            current_root_token,
-            current_unseal_keys,
-        ) = self._get_initialization_secret_from_peer_relation()
-        vault.set_token(token=current_root_token)
-        if vault.is_sealed():
-            vault.unseal(unseal_keys=current_unseal_keys)
-
-        self._set_initialization_secret_in_peer_relation(
-            root_token=restore_root_token, unseal_keys=restore_unseal_keys
-        )
-        try:
-            # hvac vault client expects bytes or a file-like object to restore the snapshot
-            # StreamingBody implements the read() method
-            # so it can be used as a file-like object in this context
-            response = vault.restore_snapshot(snapshot)  # type: ignore[arg-type]
-        except Exception as e:
-            # If restore fails for any reason, we reset the initialization secret
-            logger.error("Failed to restore snapshot: %s", e)
-            self._set_initialization_secret_in_peer_relation(
-                root_token=current_root_token, unseal_keys=current_unseal_keys
-            )
-            return False
-        if not 200 <= response.status_code < 300:
-            logger.error("Failed to restore snapshot: %s", response.json())
-            self._set_initialization_secret_in_peer_relation(
-                root_token=current_root_token, unseal_keys=current_unseal_keys
-            )
-            return False
-        vault.set_token(token=restore_root_token)
-        if vault.is_sealed():
-            vault.unseal(unseal_keys=restore_unseal_keys)
-        return True
-
-    def _get_initialized_vault_client(self) -> Optional[Vault]:
-        """Returns an initialized vault client.
-
-        Creates a Vault client and returns it if:
-            - Vault is initialized
-            - Vault API is available
-            - Vault is unsealed
-        Otherwise, returns None.
-
-        Returns:
-            Vault: Vault client
-        """
-        vault = Vault(url=self._api_address, ca_cert_path=self._get_ca_cert_location_in_charm())
-        if not vault.is_initialized():
-            logger.error("Vault is not initialized.")
-            return None
-        if not vault.is_api_available():
-            logger.error("Vault API is not available.")
-            return None
-        try:
-            root_token, _ = self._get_initialization_secret_from_peer_relation()
-            vault.set_token(token=root_token)
-        except PeerSecretError:
-            logger.error("Vault initialization secret not set in peer relation.")
-            return None
-        return vault
-
-    @property
-    def _bind_address(self) -> Optional[str]:
-        """Fetches bind address from peer relation and returns it.
-
-        Returns:
-            str: Bind address
-        """
-        peer_relation = self.model.get_relation(PEER_RELATION_NAME)
-        if not peer_relation:
-            return None
-        try:
-            binding = self.model.get_binding(peer_relation)
-            if not binding or not binding.network.bind_address:
-                return None
-            return str(binding.network.bind_address)
-        except ModelError:
-            return None
-
-    @property
-    def _ingress_address(self) -> Optional[str]:
-        """Fetches ingress address from peer relation and returns it.
-
-        Returns:
-            str: Ingress address
-        """
-        peer_relation = self.model.get_relation(PEER_RELATION_NAME)
-        if not peer_relation:
-            return None
-        try:
-            binding = self.model.get_binding(peer_relation)
-            if not binding or not binding.network.ingress_address:
-                return None
-            return str(binding.network.ingress_address)
-        except ModelError:
-            return None
-
-    @property
-    def _vault_layer(self) -> Layer:
-        """Returns pebble layer to start Vault."""
-        return Layer(
-            {
-                "summary": "vault layer",
-                "description": "pebble config layer for vault",
-                "services": {
-                    "vault": {
-                        "override": "replace",
-                        "summary": "vault",
-                        "command": f"vault server -config={VAULT_CONFIG_FILE_PATH}",
-                        "startup": "enabled",
-                    }
-                },
-            }
-        )
-
-    def _set_peer_relation_node_api_address(self) -> None:
-        """Set the unit address in the peer relation."""
-        peer_relation = self.model.get_relation(PEER_RELATION_NAME)
-        if not peer_relation:
-            raise RuntimeError("Peer relation not created")
-        peer_relation.data[self.unit].update({"node_api_address": self._api_address})
-
-    def _get_peer_relation_node_api_addresses(self) -> List[str]:
-        """Returns list of peer unit addresses."""
-        peer_relation = self.model.get_relation(PEER_RELATION_NAME)
-        node_api_addresses = []
-        if not peer_relation:
-            return []
-        for peer in peer_relation.units:
-            if "node_api_address" in peer_relation.data[peer]:
-                node_api_addresses.append(peer_relation.data[peer]["node_api_address"])
-        return node_api_addresses
-
-    def _other_peer_node_api_addresses(self) -> List[str]:
-        """Returns list of other peer unit addresses.
-
-        We exclude our own unit address from the list.
-        """
-        return [
-            node_api_address
-            for node_api_address in self._get_peer_relation_node_api_addresses()
-            if node_api_address != self._api_address
-        ]
-
-    @property
-    def _node_id(self) -> str:
-        """Returns node id for vault.
-
-        Example of node id: "vault-k8s-0"
-        """
-        return f"{self.model.name}-{self.unit.name}"
-
-    @property
-    def _certificate_subject(self) -> str:
-        return f"{self.app.name}.{self.model.name}.svc.cluster.local"
-
-
-def render_vault_config_file(
-    default_lease_ttl: str,
-    max_lease_ttl: str,
-    cluster_address: str,
-    api_address: str,
-    tls_cert_file: str,
-    tls_key_file: str,
-    tcp_address: str,
-    raft_storage_path: str,
-    node_id: str,
-    retry_joins: List[Dict[str, str]],
-) -> str:
-    """Render the Vault config file."""
-    jinja2_environment = Environment(loader=FileSystemLoader(CONFIG_TEMPLATE_DIR_PATH))
-    template = jinja2_environment.get_template(CONFIG_TEMPLATE_NAME)
-    content = template.render(
-        default_lease_ttl=default_lease_ttl,
-        max_lease_ttl=max_lease_ttl,
-        cluster_address=cluster_address,
-        api_address=api_address,
-        tls_cert_file=tls_cert_file,
-        tls_key_file=tls_key_file,
-        tcp_address=tcp_address,
-        raft_storage_path=raft_storage_path,
-        node_id=node_id,
-        retry_joins=retry_joins,
-    )
-    return content
-
-
-def config_file_content_matches(existing_content: str, new_content: str) -> bool:
-    """Returns whether two Vault config file contents match.
-
-    We check if the retry_join addresses match, and then we check if the rest of the config
-    file matches.
-
-    Returns:
-        bool: Whether the vault config file content matches
-    """
-    existing_config_hcl = hcl.loads(existing_content)
-    new_content_hcl = hcl.loads(new_content)
-    if not existing_config_hcl:
-        logger.info("Existing config file is empty")
-        return existing_config_hcl == new_content_hcl
-    if not new_content_hcl:
-        logger.info("New config file is empty")
-        return existing_config_hcl == new_content_hcl
-
-    new_retry_joins = new_content_hcl["storage"]["raft"].pop("retry_join", [])
-    existing_retry_joins = existing_config_hcl["storage"]["raft"].pop("retry_join", [])
-
-    # If there is only one retry join, it is a dict
-    if isinstance(new_retry_joins, dict):
-        new_retry_joins = [new_retry_joins]
-    if isinstance(existing_retry_joins, dict):
-        existing_retry_joins = [existing_retry_joins]
-
-    new_retry_join_api_addresses = set(address["leader_api_addr"] for address in new_retry_joins)
-    existing_retry_join_api_addresses = set(
-        address["leader_api_addr"] for address in existing_retry_joins
-    )
-    return (
-        new_retry_join_api_addresses == existing_retry_join_api_addresses
-        and new_content_hcl == existing_config_hcl
-    )
-
-
 if __name__ == "__main__":  # pragma: no cover
     main(VaultCharm)