--- conflicted
+++ resolved
@@ -152,15 +152,10 @@
         initialize_leader_vault: Tuple[int | str],
     ):
         assert ops_test.model
-<<<<<<< HEAD
         _, root_token, unseal_key = initialize_leader_vault
         num_units = NUM_VAULT_UNITS + 1
         app: Application = ops_test.model.applications[APPLICATION_NAME]
-=======
-        num_units = NUM_VAULT_UNITS + 2
-        app = ops_test.model.applications[APPLICATION_NAME]
         assert isinstance(app, Application)
->>>>>>> 85f86012
         await app.scale(num_units)
 
         await wait_for_vault_status_message(
@@ -185,14 +180,9 @@
         initialize_leader_vault: Tuple[int | str],
     ):
         assert ops_test.model
-<<<<<<< HEAD
         _, root_token, _ = initialize_leader_vault
         app: Application = ops_test.model.applications[APPLICATION_NAME]
-=======
-        app = ops_test.model.applications[APPLICATION_NAME]
         assert isinstance(app, Application)
-        await app.scale(NUM_VAULT_UNITS)
->>>>>>> 85f86012
 
         unit_addresses = [row.get("address") for row in await read_vault_unit_statuses(ops_test)]
         client = hvac.Client(url=f"https://{unit_addresses[-1]}:8200", verify=False)
