--- conflicted
+++ resolved
@@ -16,13 +16,9 @@
 from ops import main
 from ops.charm import ActionEvent, CharmBase
 from ops.framework import EventBase
-<<<<<<< HEAD
 from ops.model import ActiveStatus
 from vault_client import Vault  # type: ignore[import-not-found]
-=======
-from ops.model import ActiveStatus, SecretNotFoundError
 from vault_client import VaultClient
->>>>>>> 52580ff3
 
 NONCE_SECRET_LABEL = "vault-kv-nonce"
 VAULT_KV_SECRET_LABEL = "vault-kv"
@@ -107,18 +103,12 @@
         if not secret_key or not secret_value:
             event.fail("Missing key or value")
             return
-<<<<<<< HEAD
         credentials_secret_content = self.juju_facade.get_latest_secret_content(
             id=kv_secret_content["credentials-secret-id"]
         )
         vault = Vault(
             url=kv_secret_content["vault-url"],
             approle_role_id=credentials_secret_content["role-id"],
-=======
-        vault = VaultClient(
-            url=secret_content["vault-url"],
-            approle_role_id=secret_content["role-id"],
->>>>>>> 52580ff3
             ca_certificate=f"{ca_certificate_path}/{VAULT_CA_CERT_FILENAME}",
             approle_secret_id=credentials_secret_content["role-secret-id"],
         )
@@ -143,15 +133,9 @@
         if not secret_key:
             event.fail("Missing key or value")
             return
-<<<<<<< HEAD
         vault = Vault(
             url=kv_secret_content["vault-url"],
             approle_role_id=credentials_secret_content["role-id"],
-=======
-        vault = VaultClient(
-            url=secret_content["vault-url"],
-            approle_role_id=secret_content["role-id"],
->>>>>>> 52580ff3
             ca_certificate=f"{ca_certificate_path}/{VAULT_CA_CERT_FILENAME}",
             approle_secret_id=credentials_secret_content["role-secret-id"],
         )
