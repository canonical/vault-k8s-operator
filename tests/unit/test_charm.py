#!/usr/bin/env python3
# Copyright 2023 Canonical Ltd.
# See LICENSE file for licensing details.

import io
import json
import unittest
from unittest.mock import MagicMock, Mock, PropertyMock, call, patch

import hcl  # type: ignore[import-untyped]
import requests
from botocore.exceptions import BotoCoreError, ClientError, ConnectTimeoutError
from botocore.response import StreamingBody
from charm import (
    CHARM_POLICY_NAME,
    CHARM_POLICY_PATH,
    PKI_CSR_SECRET_LABEL,
    S3_RELATION_NAME,
    VAULT_CHARM_APPROLE_SECRET_LABEL,
    VaultCharm,
    config_file_content_matches,
)
from charms.tls_certificates_interface.v3.tls_certificates import (
    CertificateAvailableEvent,
    CertificateCreationRequestEvent,
    ProviderCertificate,
)
from charms.vault_k8s.v0.vault_client import (
    AuditDeviceType,
    Certificate,
    SecretsBackend,
    Token,
    Vault,
)
from charms.vault_k8s.v0.vault_tls import CA_CERTIFICATE_JUJU_SECRET_LABEL, VaultTLSManager
from ops import testing
from ops.model import BlockedStatus, WaitingStatus

S3_LIB_PATH = "charms.data_platform_libs.v0.s3"
VAULT_KV_LIB_PATH = "charms.vault_k8s.v0.vault_kv"
TLS_CERTIFICATES_LIB_PATH = "charms.tls_certificates_interface.v3.tls_certificates"
VAULT_KV_RELATION_NAME = "vault-kv"
TLS_CERTIFICATES_PKI_RELATION_NAME = "tls-certificates-pki"
VAULT_KV_REQUIRER_APPLICATION_NAME = "vault-kv-requirer"


def read_file(path: str) -> str:
    """Read a file and returns as a string.

    Args:
        path (str): path to the file.

    Returns:
        str: content of the file.
    """
    with open(path, "r") as f:
        content = f.read()
    return content


class MockNetwork:
    def __init__(self, bind_address: str, ingress_address: str):
        self.bind_address = bind_address
        self.ingress_address = ingress_address


class MockBinding:
    def __init__(self, bind_address: str, ingress_address: str):
        self.network = MockNetwork(bind_address=bind_address, ingress_address=ingress_address)


class TestConfigFileContentMatches(unittest.TestCase):
    def test_given_identical_vault_config_when_config_file_content_matches_returns_true(self):
        existing_content = read_file("tests/unit/config.hcl")
        new_content = read_file("tests/unit/config.hcl")

        matches = config_file_content_matches(
            existing_content=existing_content, new_content=new_content
        )

        self.assertTrue(matches)

    def test_given_different_vault_config_when_config_file_content_matches_returns_false(self):
        existing_content = read_file("tests/unit/config.hcl")
        new_content = read_file("tests/unit/config_with_raft_peers.hcl")

        matches = config_file_content_matches(
            existing_content=existing_content, new_content=new_content
        )

        self.assertFalse(matches)

    def test_given_equivalent_vault_config_when_config_file_content_matches_returns_true(self):
        existing_content = read_file("tests/unit/config_with_raft_peers.hcl")
        new_content = read_file("tests/unit/config_with_raft_peers_equivalent.hcl")

        matches = config_file_content_matches(
            existing_content=existing_content, new_content=new_content
        )

        self.assertTrue(matches)


class TestCharm(unittest.TestCase):
    @patch(
        "charm.KubernetesServicePatch",
        lambda charm, ports: None,
    )
    def setUp(self):
        self.model_name = "whatever"
        self.harness = testing.Harness(VaultCharm)
        self.addCleanup(self.harness.cleanup)
        self.harness.set_model_name(name=self.model_name)
        self.harness.begin()
        self.container_name = "vault"
        self.app_name = "vault-k8s"

    def get_valid_s3_params(self):
        """Return a valid S3 parameters for mocking."""
        return {
            "bucket": "BUCKET",
            "access-key": "whatever access key",
            "secret-key": "whatever secret key",
            "endpoint": "http://ENDPOINT",
            "region": "REGION",
        }

    def _set_peer_relation(self) -> int:
        """Set the peer relation and return the relation id."""
        return self.harness.add_relation(relation_name="vault-peers", remote_app=self.app_name)

    def _set_approle_secret(self, role_id: str, secret_id: str) -> None:
        """Set the approle secret."""
        content = {
            "role-id": role_id,
            "secret-id": secret_id,
        }
        original_leader_state = self.harness.charm.unit.is_leader()
        with self.harness.hooks_disabled():
            self.harness.set_leader(is_leader=True)
            secret_id = self.harness.add_model_secret(owner=self.app_name, content=content)
            secret = self.harness.model.get_secret(id=secret_id)
            secret.set_info(label=VAULT_CHARM_APPROLE_SECRET_LABEL)
            self.harness.set_leader(original_leader_state)

    def _set_ca_certificate_secret(self, private_key: str, certificate: str) -> None:
        """Set the certificate secret."""
        content = {
            "certificate": certificate,
            "privatekey": private_key,
        }
        original_leader_state = self.harness.charm.unit.is_leader()
        with self.harness.hooks_disabled():
            self.harness.set_leader(is_leader=True)
            secret_id = self.harness.add_model_secret(owner=self.app_name, content=content)
            secret = self.harness.model.get_secret(id=secret_id)
            secret.set_info(label=CA_CERTIFICATE_JUJU_SECRET_LABEL)
            self.harness.set_leader(original_leader_state)

    def _set_csr_secret_in_peer_relation(self, relation_id: int, csr: str) -> None:
        """Set the csr secret in the peer relation."""
        content = {
            "csr": csr,
        }
        original_leader_state = self.harness.charm.unit.is_leader()
        with self.harness.hooks_disabled():
            self.harness.set_leader(is_leader=True)
            secret_id = self.harness.add_model_secret(owner=self.app_name, content=content)
            secret = self.harness.model.get_secret(id=secret_id)
            secret.set_info(label=PKI_CSR_SECRET_LABEL)
            self.harness.set_leader(original_leader_state)
        key_values = {"vault-pki-csr-secret-id": secret_id}
        self.harness.update_relation_data(
            app_or_unit=self.app_name,
            relation_id=relation_id,
            key_values=key_values,
        )

    def setup_vault_kv_relation(self) -> tuple:
        app_name = VAULT_KV_REQUIRER_APPLICATION_NAME
        unit_name = app_name + "/0"
        relation_name = VAULT_KV_RELATION_NAME

        host_ip = "10.20.20.1"
        self.harness.add_network(host_ip, endpoint="vault-kv")
        self.harness.set_leader()
        rel_id = self.harness.add_relation(relation_name, app_name)
        unit_name = app_name + "/0"
        egress_subnet = "10.20.20.20/32"
        self.harness.add_relation_unit(rel_id, unit_name)
        self.harness.update_relation_data(
            rel_id, unit_name, {"egress_subnet": egress_subnet, "nonce": "0"}
        )

        return (rel_id, egress_subnet)

    # Test install
    @patch("ops.model.Container.remove_path")
    def test_given_can_connect_when_install_then_existing_data_is_removed(self, patch_remove_path):
        self.harness.add_storage(storage_name="certs", attach=True)
        self.harness.set_can_connect(container=self.container_name, val=True)

        self.harness.charm.on.install.emit()

        patch_remove_path.assert_has_calls(
            calls=[
                call(path="/vault/raft/vault.db", recursive=False),
                call(path="/vault/raft/raft/raft.db", recursive=False),
            ]
        )

    # Test collect status
    def test_given_cant_connect_when_evaluate_status_then_status_is_waiting(self):
        self.harness.add_storage(storage_name="certs", attach=True)
        self.harness.set_can_connect(container=self.container_name, val=False)

        self.harness.evaluate_status()

        self.assertEqual(
            self.harness.charm.unit.status,
            WaitingStatus("Waiting to be able to connect to vault unit"),
        )

    def test_given_peer_relation_not_created_when_evaluate_status_then_status_is_waiting(self):
        self.harness.add_storage(storage_name="certs", attach=True)
        self.harness.set_can_connect(container=self.container_name, val=True)

        self.harness.evaluate_status()

        self.assertEqual(
            self.harness.charm.unit.status,
            WaitingStatus("Waiting for peer relation"),
        )

    def test_given_bind_address_not_available_when_evaluate_status_then_status_is_waiting(self):
        self.harness.add_storage(storage_name="certs", attach=True)
        self.harness.set_can_connect(container=self.container_name, val=True)
        self._set_peer_relation()

        self.harness.evaluate_status()

        self.assertEqual(
            self.harness.charm.unit.status,
            WaitingStatus("Waiting for bind and ingress addresses to be available"),
        )

    @patch("charm.Vault", autospec=True)
    @patch("ops.model.Model.get_binding")
    def test_given_vault_uninitialized_when_evaluate_status_then_status_is_blocked(
        self, mock_get_binding: MagicMock, mock_vault_class: MagicMock
    ):
        self.harness.charm.tls = MagicMock(spec=VaultTLSManager)
        mock_vault = mock_vault_class.return_value
        mock_vault.configure_mock(
            spec=Vault,
            **{
                "is_api_available.return_value": True,
                "is_initialized.return_value": False,
            },
        )
        mock_get_binding.return_value = MockBinding(
            bind_address="1.2.1.2", ingress_address="2.3.2.3"
        )
        self._set_peer_relation()
        self.harness.set_can_connect(container=self.container_name, val=True)

        self.harness.evaluate_status()

        self.assertEqual(
            self.harness.charm.unit.status,
            BlockedStatus("Please initialize Vault"),
        )

    @patch("charm.Vault", autospec=True)
    @patch("ops.model.Model.get_binding")
    def test_given_vault_is_sealed_when_evaluate_status_then_status_is_blocked(
        self, mock_get_binding, mock_vault_class
    ):
        self.harness.charm.tls = MagicMock(spec=VaultTLSManager)
        mock_vault = mock_vault_class.return_value
        mock_vault.configure_mock(
            spec=Vault,
            **{
                "is_api_available.return_value": True,
                "is_initialized.return_value": True,
                "is_sealed.return_value": True,
            },
        )
        mock_get_binding.return_value = MockBinding(
            bind_address="1.2.1.2", ingress_address="2.3.2.3"
        )
        self._set_peer_relation()
        self.harness.set_can_connect(container=self.container_name, val=True)

        self.harness.evaluate_status()

        self.assertEqual(
            self.harness.charm.unit.status,
            BlockedStatus("Please unseal Vault"),
        )

    @patch("charm.Vault", autospec=True)
    @patch("ops.model.Model.get_binding")
    def test_given_no_approle_auth_secret_when_evaluate_status_then_status_is_blocked(
        self, mock_get_binding, mock_vault_class
    ):
        mock_vault = mock_vault_class.return_value
        mock_vault.configure_mock(
            spec=Vault,
            **{
                "is_api_available.return_value": True,
                "is_initialized.return_value": True,
                "is_sealed.return_value": False,
            },
        )
        mock_get_binding.return_value = MockBinding(
            bind_address="1.2.1.2", ingress_address="2.3.2.3"
        )
        self._set_peer_relation()
        self.harness.set_can_connect(container=self.container_name, val=True)
        self.harness.charm.tls = MagicMock(spec=VaultTLSManager)

        self.harness.evaluate_status()

        self.assertEqual(
            self.harness.charm.unit.status,
            BlockedStatus("Please authorize charm (see `authorize-charm` action)"),
        )

    # Test configure
    @patch("ops.model.Container.restart", new=Mock)
    @patch("socket.getfqdn")
    @patch("ops.model.Model.get_binding")
    def test_given_peer_relation_created_when_configure_then_config_file_is_pushed(
        self,
        patch_get_binding,
        patch_socket_getfqdn,
    ):
        self.harness.set_leader(is_leader=True)
        patch_socket_getfqdn.return_value = "myhostname"
        root = self.harness.get_filesystem_root(self.container_name)
        self.harness.add_storage(storage_name="certs", attach=True)
        self.harness.add_storage(storage_name="config", attach=True)
        self._set_peer_relation()
        self._set_approle_secret(
            role_id="whatever role id",
            secret_id="whatever secret id",
        )
        patch_get_binding.return_value = MockBinding(
            bind_address="1.2.3.4", ingress_address="1.1.1.1"
        )
        self.harness.set_can_connect(container=self.container_name, val=True)

        self.harness.charm.on.config_changed.emit()

        pushed_content_hcl = hcl.loads((root / "vault/config/vault.hcl").read_text())
        expected_content_hcl = hcl.loads(read_file("tests/unit/config.hcl"))
        self.assertEqual(pushed_content_hcl, expected_content_hcl)

    @patch("charm.Vault", autospec=True)
    @patch("ops.model.Container.restart", new=Mock)
    @patch("ops.model.Model.get_binding")
    def test_given_peer_relation_created_when_configure_then_pebble_plan_is_set(
        self,
        patch_get_binding,
        mock_vault_class,
    ):
        self.harness.set_leader(is_leader=True)
        self.harness.add_storage(storage_name="certs", attach=True)
        self.harness.add_storage(storage_name="config", attach=True)
        self._set_peer_relation()
        self._set_approle_secret(
            role_id="whatever role id",
            secret_id="whatever secret id",
        )
        self.harness.set_can_connect(container=self.container_name, val=True)
        patch_get_binding.return_value = MockBinding(
            bind_address="1.2.3.4", ingress_address="1.1.1.1"
        )

        self.harness.charm.on.config_changed.emit()

        expected_plan = {
            "services": {
                "vault": {
                    "override": "replace",
                    "summary": "vault",
                    "command": "vault server -config=/vault/config/vault.hcl",
                    "startup": "enabled",
                }
            },
        }
        self.assertEqual(
            self.harness.get_container_pebble_plan("vault").to_dict(),
            expected_plan,
        )

    @patch("charm.VaultCharm._ingress_address", new=PropertyMock(return_value="1.1.1.1"))
    @patch("charm.Vault", autospec=True)
    @patch("ops.model.Container.restart", new=Mock)
    @patch("ops.model.Model.get_binding")
    def test_given_api_not_available_when_evaluate_status_then_status_is_waiting(
        self,
        patch_get_binding,
        mock_vault_class,
    ):
        mock_vault = MagicMock(
            spec=Vault,
            **{
                "is_api_available.return_value": False,
            },
        )
        mock_vault_class.return_value = mock_vault

        self.harness.add_storage(storage_name="certs", attach=True)
        self.harness.add_storage(storage_name="config", attach=True)
        self.harness.set_can_connect(container=self.container_name, val=True)
        self.harness.set_leader(is_leader=True)
        self._set_peer_relation()
        patch_get_binding.return_value = MockBinding(
            bind_address="1.2.3.4", ingress_address="1.1.1.1"
        )

        self.harness.evaluate_status()

        self.assertEqual(
            self.harness.charm.unit.status,
            WaitingStatus("Waiting for vault to be available"),
        )

    @patch("charm.Vault", autospec=True)
    @patch("ops.model.Model.get_binding")
    def test_given_api_available_when_evaluate_status_then_status_is_blocked(
        self,
        patch_get_binding,
        mock_vault_class,
    ):
        mock_vault = MagicMock(
            spec=Vault,
            **{
                "is_api_available.return_value": True,
                "is_initialized.return_value": False,
                "initialize.return_value": ("root token", ["unseal key 1"]),
            },
        )
        mock_vault_class.return_value = mock_vault

        self._set_peer_relation()
        self.harness.add_storage(storage_name="certs", attach=True)
        self.harness.add_storage(storage_name="config", attach=True)
        root = self.harness.get_filesystem_root(self.container_name)
        (root / "vault/certs/ca.pem").write_text("some ca")
        self.harness.set_can_connect(container=self.container_name, val=True)
        self.harness.set_leader(is_leader=True)
        patch_get_binding.return_value = MockBinding(
            bind_address="1.2.3.4", ingress_address="1.1.1.1"
        )

        self.harness.evaluate_status()

        self.assertEqual(
            self.harness.charm.unit.status,
            BlockedStatus("Please initialize Vault"),
        )

    # TODO: add tests for each new status

    @patch("charm.Vault", autospec=True)
    @patch("ops.model.Model.get_binding")
    def test_given_unit_is_leader_when_authorize_charm_then_approle_configured_and_secrets_stored(
        self,
        mock_get_binding: MagicMock,
        mock_vault_class: MagicMock,
    ):
        self.harness.charm.tls = MagicMock(spec=VaultTLSManager)
        self.harness.set_leader()
        mock_vault = mock_vault_class.return_value
        mock_get_binding.return_value = MockBinding(
            bind_address="1.2.1.2", ingress_address="2.3.2.3"
        )
        peer_relation_id = self._set_peer_relation()
        other_unit_name = f"{self.harness.charm.app.name}/1"
        self.harness.add_relation_unit(
            relation_id=peer_relation_id, remote_unit_name=other_unit_name
        )

        mock_vault.configure_mock(
            spec=Vault,
            **{
                "get_token_data.return_value": {"policies": ["root"]},
                "configure_approle.return_value": "approle_id",
                "generate_role_secret_id.return_value": "secret_id",
            },
        )

        self.harness.run_action("authorize-charm", {"token": "test-token"})

        # Assertions
        mock_vault.authenticate.assert_called_once_with(Token("test-token"))
        mock_vault.enable_audit_device.assert_called_once_with(
            device_type=AuditDeviceType.FILE, path="stdout"
        )
        mock_vault.enable_approle_auth_method.assert_called_once()
        mock_vault.configure_policy.assert_called_once_with(
            policy_name=CHARM_POLICY_NAME, policy_path=CHARM_POLICY_PATH
        )
        mock_vault.configure_approle.assert_called_once_with(
            role_name="charm", policies=[CHARM_POLICY_NAME, "default"], cidrs=["1.2.1.2/24"]
        )
        mock_vault.generate_role_secret_id.assert_called_once_with(
            name="charm", cidrs=["1.2.1.2/24"]
        )

        secret_content = self.harness.model.get_secret(
            label=VAULT_CHARM_APPROLE_SECRET_LABEL
        ).get_content()

        assert secret_content["role-id"] == "approle_id"
        assert secret_content["secret-id"] == "secret_id"

    def test_given_unit_is_not_leader_when_authorize_charm_then_action_fails(
        self,
    ):
        self.harness.set_leader(False)
        try:
            self.harness.run_action("authorize-charm", {"token": "test-token"})
        except testing.ActionFailed as e:
            self.assertEqual(e.message, "This action must be run on the leader unit.")

    @patch("charm.Vault", autospec=True)
    @patch("ops.model.Model.get_binding")
    def test_given_unit_is_leader_and_token_is_invalid_when_authorize_charm_then_action_fails(
        self,
        mock_get_binding: MagicMock,
        mock_vault_class: MagicMock,
    ):
        self.harness.charm.tls = MagicMock(spec=VaultTLSManager)
        self.harness.set_leader()
        mock_vault = mock_vault_class.return_value
        mock_get_binding.return_value = MockBinding(
            bind_address="1.2.1.2", ingress_address="2.3.2.3"
        )
        peer_relation_id = self._set_peer_relation()
        other_unit_name = f"{self.harness.charm.app.name}/1"
        self.harness.add_relation_unit(
            relation_id=peer_relation_id, remote_unit_name=other_unit_name
        )

        mock_vault.configure_mock(
            spec=Vault,
            **{
                "get_token_data.return_value": None,
                "configure_approle.return_value": "approle_id",
                "generate_role_secret_id.return_value": "secret_id",
            },
        )

        try:
            self.harness.run_action("authorize-charm", {"token": "test-token"})
        except testing.ActionFailed as e:
            self.assertEqual(e.message, "The token provided is not valid.")

    # Test remove
    def test_given_can_connect_when_on_remove_then_raft_storage_path_is_deleted(self):
        root = self.harness.get_filesystem_root(self.container_name)
        self.harness.add_storage(storage_name="vault-raft", attach=True)
        (root / "vault/raft/raft").mkdir(parents=True)
        (root / "vault/raft/vault.db").write_text("whatever vault content")
        (root / "vault/raft/raft/raft.db").write_text("whatever raft content")

        self.harness.set_can_connect(container=self.container_name, val=True)

        self.harness.charm.on.remove.emit()

        self.assertFalse((root / "vault/raft/vault.db").exists())
        self.assertFalse((root / "vault/raft/raft/raft.db").exists())

    @patch("ops.model.Model.get_binding")
    @patch("charm.Vault", autospec=True)
    def test_given_node_in_raft_when_on_remove_then_node_is_removed_from_raft(
        self,
        mock_vault_class,
        patch_get_binding,
    ):
        mock_vault = MagicMock(
            spec=Vault,
            **{
                "is_api_available.return_value": True,
                "is_node_in_raft_peers.return_value": True,
                "get_num_raft_peers.return_value": 2,
            },
        )
        mock_vault_class.return_value = mock_vault

        self.harness.add_storage(storage_name="certs", attach=True)
        bind_address = "1.2.3.4"
        ingress_address = "10.1.0.1"
        patch_get_binding.return_value = MockBinding(
            bind_address=bind_address, ingress_address=ingress_address
        )
        self.harness.set_can_connect(container=self.container_name, val=True)
        self._set_peer_relation()
        self._set_approle_secret(
            role_id="root token content",
            secret_id="whatever secret id",
        )

        self.harness.charm.on.remove.emit()

        mock_vault.remove_raft_node.assert_called_with(
            node_id=f"{self.model_name}-{self.app_name}/0"
        )

    @patch("charm.Vault", autospec=True)
    def test_given_node_not_in_raft_when_on_remove_then_node_is_not_removed_from_raft(
        self,
        mock_vault_class,
    ):
        mock_vault = MagicMock(
            spec=Vault,
            **{
                "is_api_available.return_value": True,
                "is_node_in_raft_peers.return_value": False,
            },
        )
        mock_vault_class.return_value = mock_vault

        self.harness.set_can_connect(container=self.container_name, val=True)
        self._set_peer_relation()
        self._set_approle_secret(
            role_id="root token content",
            secret_id="whatever secret id",
        )

        self.harness.charm.on.remove.emit()

        mock_vault.remove_raft_node.assert_not_called()

    @patch("charm.Vault", autospec=True)
    @patch("ops.model.Container.get_service", new=Mock)
    @patch("ops.model.Container.stop")
    def test_given_service_is_running_when_on_remove_then_service_is_stopped(
        self,
        patch_stop_service,
        mock_vault_class,
    ):
        mock_vault = MagicMock(
            spec=Vault,
            **{
                "is_api_available.return_value": True,
                "is_node_in_raft_peers.return_value": False,
            },
        )
        mock_vault_class.return_value = mock_vault

        self.harness.set_can_connect(container=self.container_name, val=True)
        self._set_peer_relation()
        self._set_approle_secret(
            role_id="root token content",
            secret_id="whatever secret id",
        )

        self.harness.charm.on.remove.emit()

        patch_stop_service.assert_called_with("vault")

    # Test S3
    def test_given_s3_relation_not_created_when_create_backup_action_then_action_fails(self):
        event = Mock()
        self.harness.set_leader(is_leader=True)
        self.harness.charm._on_create_backup_action(event)
        event.fail.assert_called_with(message="S3 relation not created. Failed to perform backup.")

    def test_given_unit_not_leader_when_create_backup_action_then_action_fails(self):
        self.harness.add_relation(relation_name=S3_RELATION_NAME, remote_app="s3-integrator")
        event = Mock()
        self.harness.charm._on_create_backup_action(event)
        event.fail.assert_called_with(message="Only leader unit can perform backup operations.")

    @patch(f"{S3_LIB_PATH}.S3Requirer.get_s3_connection_info")
    def test_given_missing_s3_parameters_when_create_backup_action_then_action_fails(
        self,
        patch_get_s3_connection_info,
    ):
        patch_get_s3_connection_info.return_value = {}
        self.harness.set_leader(is_leader=True)
        self.harness.add_relation(relation_name=S3_RELATION_NAME, remote_app="s3-integrator")
        event = Mock()
        self.harness.charm._on_create_backup_action(event)
        event.fail.assert_called_once()
        call_args = event.fail.call_args[1]["message"]
        self.assertIn("S3 parameters missing.", call_args)

    @patch(f"{S3_LIB_PATH}.S3Requirer.get_s3_connection_info")
    def test_s3_session_not_created_when_create_backup_action_then_action_fails(
        self,
        patch_get_s3_connection_info,
    ):
        patch_get_s3_connection_info.return_value = {
            "bucket": "whatever bucket",
            "access-key": "whatever access key",
            "secret-key": "whatever secret key",
            "endpoint": "whatever endpoint",
        }
        self.harness.set_leader(is_leader=True)
        self.harness.add_relation(relation_name=S3_RELATION_NAME, remote_app="s3-integrator")
        event = Mock()
        self.harness.charm._on_create_backup_action(event)
        event.fail.assert_called_with(message="Failed to create S3 session.")

    @patch(f"{S3_LIB_PATH}.S3Requirer.get_s3_connection_info")
    @patch("s3_session.S3.create_bucket")
    def test_given_bucket_creation_raises_an_exception_when_create_backup_action_then_action_fails(
        self,
        patch_create_bucket,
        patch_get_s3_connection_info,
    ):
        patch_get_s3_connection_info.return_value = self.get_valid_s3_params()
        patch_create_bucket.return_value = False
        self.harness.set_leader(is_leader=True)
        self.harness.add_relation(relation_name=S3_RELATION_NAME, remote_app="s3-integrator")
        event = Mock()
        self.harness.charm._on_create_backup_action(event)
        event.fail.assert_called_with(message="Failed to create S3 bucket.")

    @patch(f"{S3_LIB_PATH}.S3Requirer.get_s3_connection_info")
    @patch("s3_session.S3.create_bucket")
    def test_given_bucket_creation_raises_connect_timeout_error_when_create_backup_action_then_action_fails(
        self,
        patch_create_bucket,
        patch_get_s3_connection_info,
    ):
        patch_get_s3_connection_info.return_value = self.get_valid_s3_params()
        patch_create_bucket.side_effect = ConnectTimeoutError(endpoint_url="http://example.com")
        self.harness.set_leader(is_leader=True)
        self.harness.add_relation(relation_name=S3_RELATION_NAME, remote_app="s3-integrator")
        event = Mock()
        self.harness.charm._on_create_backup_action(event)
        event.fail.assert_called_with(message="Timeout trying to connect to S3 endpoint.")

    @patch(f"{S3_LIB_PATH}.S3Requirer.get_s3_connection_info")
    @patch("s3_session.S3.create_bucket")
    @patch("charm.Vault", autospec=True)
    def test_given_vault_is_not_initialized_when_create_backup_action_then_action_fails(
        self,
        mock_vault_class,
        patch_create_bucket,
        patch_get_s3_connection_info,
    ):
        mock_vault = MagicMock(
            spec=Vault,
            **{
                "is_api_available.return_value": True,
                "is_initialized.return_value": False,
            },
        )
        mock_vault_class.return_value = mock_vault

        self.harness.add_storage(storage_name="certs", attach=True)
        patch_create_bucket.return_value = True
        self.harness.set_can_connect(container=self.container_name, val=True)
        self._set_peer_relation()
        self._set_ca_certificate_secret(
            certificate="whatever certificate",
            private_key="whatever private key",
        )
        patch_get_s3_connection_info.return_value = self.get_valid_s3_params()
        self.harness.set_leader(is_leader=True)
        self.harness.add_relation(relation_name=S3_RELATION_NAME, remote_app="s3-integrator")
        event = Mock()
        self.harness.charm._on_create_backup_action(event)
        event.fail.assert_called_with(message="Failed to create raft snapshot.")

    @patch(f"{S3_LIB_PATH}.S3Requirer.get_s3_connection_info")
    @patch("s3_session.S3.create_bucket")
    @patch("charm.Vault", autospec=True)
    def test_given_vault_api_not_available_when_create_backup_action_then_action_fails(
        self,
        mock_vault_class,
        patch_create_bucket,
        patch_get_s3_connection_info,
    ):
        mock_vault = MagicMock(
            spec=Vault,
            **{
                "is_api_available.return_value": False,
                "is_initialized.return_value": True,
            },
        )
        mock_vault_class.return_value = mock_vault

        patch_create_bucket.return_value = True
        self.harness.set_can_connect(container=self.container_name, val=True)
        self.harness.add_storage(storage_name="certs", attach=True)
        self._set_peer_relation()
        self._set_ca_certificate_secret(
            certificate="whatever certificate",
            private_key="whatever private key",
        )
        patch_get_s3_connection_info.return_value = self.get_valid_s3_params()
        self.harness.set_leader(is_leader=True)
        self.harness.add_relation(relation_name=S3_RELATION_NAME, remote_app="s3-integrator")
        event = Mock()
        self.harness.charm._on_create_backup_action(event)
        event.fail.assert_called_with(message="Failed to create raft snapshot.")

    @patch(f"{S3_LIB_PATH}.S3Requirer.get_s3_connection_info")
    @patch("s3_session.S3.create_bucket")
    @patch("charm.Vault", autospec=True)
    def test_given_vault_initialization_secret_not_available_create_backup_action_then_action_fails(
        self,
        mock_vault_class,
        patch_create_bucket,
        patch_get_s3_connection_info,
    ):
        mock_vault = MagicMock(
            spec=Vault,
            **{
                "is_api_available.return_value": True,
                "is_initialized.return_value": True,
            },
        )
        mock_vault_class.return_value = mock_vault

        patch_create_bucket.return_value = True
        self.harness.set_can_connect(container=self.container_name, val=True)
        self.harness.add_storage(storage_name="certs", attach=True)
        patch_get_s3_connection_info.return_value = self.get_valid_s3_params()
        self.harness.set_leader(is_leader=True)
        self.harness.add_relation(relation_name=S3_RELATION_NAME, remote_app="s3-integrator")
        event = Mock()
        self.harness.charm._on_create_backup_action(event)
        event.fail.assert_called_with(message="Failed to create raft snapshot.")

    @patch("charm.Vault", autospec=True)
    @patch(f"{S3_LIB_PATH}.S3Requirer.get_s3_connection_info")
    @patch("s3_session.S3.create_bucket")
    def test_given_snapshot_creation_fails_when_create_backup_action_then_action_fails(
        self,
        patch_create_bucket,
        patch_get_s3_connection_info,
        mock_vault_class,
    ):
        mock_vault = MagicMock(
            spec=Vault,
            **{
                "is_api_available.return_value": True,
                "is_initialized.return_value": True,
            },
        )
        mock_vault_class.return_value = mock_vault

        patch_create_bucket.return_value = True
        self.harness.set_can_connect(container=self.container_name, val=True)
        self.harness.add_storage(storage_name="certs", attach=True)
        self._set_peer_relation()
        self._set_ca_certificate_secret(
            certificate="whatever certificate",
            private_key="whatever private key",
        )
        patch_get_s3_connection_info.return_value = self.get_valid_s3_params()
        self.harness.set_leader(is_leader=True)
        self.harness.add_relation(relation_name=S3_RELATION_NAME, remote_app="s3-integrator")
        event = Mock()
        self.harness.charm._on_create_backup_action(event)
        event.fail.assert_called_with(message="Failed to create raft snapshot.")

    @patch("charm.Vault", autospec=True)
    @patch(f"{S3_LIB_PATH}.S3Requirer.get_s3_connection_info")
    @patch("s3_session.S3.create_bucket")
    @patch("s3_session.S3.upload_content")
    def test_given_s3_content_upload_fails_when_create_backup_action_then_action_fails(
        self,
        patch_upload_content,
        patch_create_bucket,
        patch_get_s3_connection_info,
        mock_vault_class,
    ):
        mock_vault = MagicMock(
            spec=Vault,
            **{
                "is_api_available.return_value": True,
                "is_initialized.return_value": True,
            },
        )
        mock_vault_class.return_value = mock_vault

        self.harness.set_can_connect(container=self.container_name, val=True)
        self.harness.add_storage(storage_name="certs", attach=True)
        patch_create_bucket.return_value = True
        patch_upload_content.return_value = False
        self._set_peer_relation()
        self._set_ca_certificate_secret(
            certificate="whatever certificate",
            private_key="whatever private key",
        )
        self._set_approle_secret(
            role_id="root token content",
            secret_id="whatever secret id",
        )
        patch_get_s3_connection_info.return_value = self.get_valid_s3_params()
        self.harness.set_leader(is_leader=True)
        self.harness.add_relation(relation_name=S3_RELATION_NAME, remote_app="s3-integrator")
        event = Mock()
        self.harness.charm._on_create_backup_action(event)
        event.fail.assert_called_with(message="Failed to upload backup to S3 bucket.")

    @patch("charm.Vault", autospec=True)
    @patch(f"{S3_LIB_PATH}.S3Requirer.get_s3_connection_info")
    @patch("s3_session.S3.create_bucket")
    @patch("s3_session.S3.upload_content")
    def test_given_s3_content_upload_raises_connect_timeout_error_when_create_backup_action_then_action_fails(
        self,
        patch_upload_content,
        patch_create_bucket,
        patch_get_s3_connection_info,
        mock_vault_class,
    ):
        mock_vault = MagicMock(
            spec=Vault,
            **{
                "is_api_available.return_value": True,
                "is_initialized.return_value": True,
            },
        )
        mock_vault_class.return_value = mock_vault
        self.harness.set_can_connect(container=self.container_name, val=True)
        self.harness.add_storage(storage_name="certs", attach=True)
        patch_create_bucket.return_value = True
        patch_upload_content.side_effect = ConnectTimeoutError(endpoint_url="http://example.com")
        self._set_peer_relation()
        self._set_ca_certificate_secret(
            certificate="whatever certificate",
            private_key="whatever private key",
        )
        self._set_approle_secret(
            role_id="root token content",
            secret_id="whatever secret id",
        )
        patch_get_s3_connection_info.return_value = self.get_valid_s3_params()
        self.harness.set_leader(is_leader=True)
        self.harness.add_relation(relation_name=S3_RELATION_NAME, remote_app="s3-integrator")
        event = Mock()
        self.harness.charm._on_create_backup_action(event)
        event.fail.assert_called_with(message="Timeout trying to connect to S3 endpoint.")

    @patch("s3_session.S3.create_bucket")
    @patch("s3_session.S3.upload_content")
    @patch("charm.Vault", autospec=True)
    @patch(f"{S3_LIB_PATH}.S3Requirer.get_s3_connection_info")
    def test_given_content_uploaded_to_s3_when_create_backup_action_then_action_succeeds(
        self,
        patch_get_s3_connection_info,
        mock_vault_class,
        patch_upload_content,
        patch_create_bucket,
    ):
        mock_vault = MagicMock(
            spec=Vault,
            **{
                "is_api_available.return_value": True,
                "is_initialized.return_value": True,
            },
        )
        mock_vault_class.return_value = mock_vault

        patch_upload_content.return_value = True
        patch_create_bucket.return_value = True
        self.harness.set_can_connect(container=self.container_name, val=True)
        self.harness.add_storage(storage_name="certs", attach=True)
        self._set_peer_relation()
        self._set_ca_certificate_secret(
            certificate="whatever certificate",
            private_key="whatever private key",
        )
        self._set_approle_secret(
            role_id="root token content",
            secret_id="whatever secret id",
        )
        patch_get_s3_connection_info.return_value = self.get_valid_s3_params()
        self.harness.set_leader(is_leader=True)
        self.harness.add_relation(relation_name=S3_RELATION_NAME, remote_app="s3-integrator")
        event = Mock()
        self.harness.charm._on_create_backup_action(event)
        event.set_results.assert_called()

    def test_given_s3_relation_not_created_when_list_backups_action_then_action_fails(self):
        self.harness.set_leader(is_leader=True)
        event = Mock()
        self.harness.charm._on_list_backups_action(event)
        event.fail.assert_called_with(message="S3 relation not created. Failed to list backups.")

    @patch(f"{S3_LIB_PATH}.S3Requirer.get_s3_connection_info")
    def test_given_unit_not_leader_when_list_backups_action_then_action_fails(
        self,
        patch_get_s3_connection_info,
    ):
        patch_get_s3_connection_info.return_value = self.get_valid_s3_params()
        event = Mock()
        self.harness.add_relation(relation_name=S3_RELATION_NAME, remote_app="s3-integrator")
        self.harness.charm._on_list_backups_action(event)
        event.fail.assert_called_with(message="Only leader unit can list backups.")

    @patch(f"{S3_LIB_PATH}.S3Requirer.get_s3_connection_info")
    def test_given_missing_s3_parameters_when_list_backups_action_then_action_fails(
        self,
        patch_get_s3_connection_info,
    ):
        patch_get_s3_connection_info.return_value = {}
        event = Mock()
        self.harness.set_leader(is_leader=True)
        self.harness.add_relation(relation_name=S3_RELATION_NAME, remote_app="s3-integrator")
        self.harness.charm._on_list_backups_action(event)
        event.fail.assert_called_once()
        call_args = event.fail.call_args[1]["message"]
        self.assertIn("S3 parameters missing.", call_args)

    @patch(f"{S3_LIB_PATH}.S3Requirer.get_s3_connection_info")
    def test_given_s3_session_not_created_when_list_backups_action_then_action_fails(
        self,
        patch_get_s3_connection_info,
    ):
        patch_get_s3_connection_info.return_value = {
            "bucket": "whatever bucket",
            "access-key": "whatever access key",
            "secret-key": "whatever secret key",
            "endpoint": "whatever endpoint",
        }
        event = Mock()
        self.harness.set_leader(is_leader=True)
        self.harness.add_relation(relation_name=S3_RELATION_NAME, remote_app="s3-integrator")
        self.harness.charm._on_list_backups_action(event)
        event.fail.assert_called_with(message="Failed to create S3 session.")

    @patch(f"{S3_LIB_PATH}.S3Requirer.get_s3_connection_info")
    @patch("s3_session.S3.get_object_key_list")
    def test_given_get_object_list_raises_an_exception_when_list_backups_action_then_action_fails(
        self,
        patch_get_object_key_list,
        patch_get_s3_connection_info,
    ):
        patch_get_object_key_list.side_effect = ClientError(
            operation_name="Error",
            error_response={"Error": {"Message": "Random bucket related error message"}},
        )

        patch_get_s3_connection_info.return_value = self.get_valid_s3_params()
        event = Mock()
        self.harness.set_leader(is_leader=True)
        self.harness.add_relation(relation_name=S3_RELATION_NAME, remote_app="s3-integrator")
        self.harness.charm._on_list_backups_action(event)
        event.fail.assert_called_with(message="Failed to list backups.")

    @patch(f"{S3_LIB_PATH}.S3Requirer.get_s3_connection_info")
    @patch("s3_session.S3.get_object_key_list")
    def test_given_get_object_list_raises_connect_timeout_error_when_list_backups_action_then_action_fails(
        self,
        patch_get_object_key_list,
        patch_get_s3_connection_info,
    ):
        patch_get_object_key_list.side_effect = ConnectTimeoutError(
            endpoint_url="http://example.com"
        )

        patch_get_s3_connection_info.return_value = self.get_valid_s3_params()
        event = Mock()
        self.harness.set_leader(is_leader=True)
        self.harness.add_relation(relation_name=S3_RELATION_NAME, remote_app="s3-integrator")
        self.harness.charm._on_list_backups_action(event)
        event.fail.assert_called_with(message="Timeout trying to connect to S3 endpoint.")

    @patch(f"{S3_LIB_PATH}.S3Requirer.get_s3_connection_info")
    @patch("s3_session.S3.get_object_key_list")
    def test_given_backups_in_s3_when_list_backups_action_then_action_succeeds_with_backup_list(
        self,
        patch_get_object_key_list,
        patch_get_s3_connection_info,
    ):
        patch_get_object_key_list.return_value = ["backup1", "backup2"]
        expected_backup_list = ["backup1", "backup2"]
        patch_get_s3_connection_info.return_value = self.get_valid_s3_params()
        event = Mock()
        self.harness.set_leader(is_leader=True)
        self.harness.add_relation(relation_name=S3_RELATION_NAME, remote_app="s3-integrator")
        self.harness.charm._on_list_backups_action(event)
        event.set_results.assert_called_with({"backup-ids": json.dumps(expected_backup_list)})

    def test_given_s3_relation_not_created_when_restore_backup_action_then_action_fails(self):
        self.harness.set_leader(is_leader=True)
        event = Mock()
        self.harness.charm._on_restore_backup_action(event)
        event.fail.assert_called_with(message="S3 relation not created. Failed to restore backup.")

    @patch(f"{S3_LIB_PATH}.S3Requirer.get_s3_connection_info")
    def test_given_unit_not_leader_when_restore_backup_action_then_action_fails(
        self,
        patch_get_s3_connection_info,
    ):
        patch_get_s3_connection_info.return_value = self.get_valid_s3_params()
        event = Mock()
        self.harness.add_relation(relation_name=S3_RELATION_NAME, remote_app="s3-integrator")
        self.harness.charm._on_restore_backup_action(event)
        event.fail.assert_called_with(message="Only leader unit can restore backups.")

    @patch(f"{S3_LIB_PATH}.S3Requirer.get_s3_connection_info")
    def test_given_missing_s3_parameters_when_restore_backup_action_then_action_fails(
        self,
        patch_get_s3_connection_info,
    ):
        patch_get_s3_connection_info.return_value = {}
        event = Mock()
        self.harness.set_leader(is_leader=True)
        self.harness.add_relation(relation_name=S3_RELATION_NAME, remote_app="s3-integrator")
        self.harness.charm._on_restore_backup_action(event)
        event.fail.assert_called_once()
        call_args = event.fail.call_args[1]["message"]
        self.assertIn("S3 parameters missing.", call_args)

    @patch(f"{S3_LIB_PATH}.S3Requirer.get_s3_connection_info")
    def test_given_s3_session_not_created_when_restore_backup_action_then_action_fails(
        self,
        patch_get_s3_connection_info,
    ):
        patch_get_s3_connection_info.return_value = {
            "bucket": "whatever bucket",
            "access-key": "whatever access key",
            "secret-key": "whatever secret key",
            "endpoint": "whatever endpoint",
        }
        event = Mock()
        self.harness.set_leader(is_leader=True)
        self.harness.add_relation(relation_name=S3_RELATION_NAME, remote_app="s3-integrator")
        self.harness.charm._on_restore_backup_action(event)
        event.fail.assert_called_with(message="Failed to create S3 session.")

    @patch(f"{S3_LIB_PATH}.S3Requirer.get_s3_connection_info")
    @patch("s3_session.S3.get_content")
    def test_given_get_content_raises_clienterror_when_restore_backup_action_then_action_fails(
        self,
        patch_get_content,
        patch_get_s3_connection_info,
    ):
        patch_get_content.side_effect = ClientError(
            operation_name="Error",
            error_response={"Error": {"Message": "Random bucket related error message"}},
        )

        patch_get_s3_connection_info.return_value = self.get_valid_s3_params()
        event = Mock()
        self.harness.set_leader(is_leader=True)
        self.harness.add_relation(relation_name=S3_RELATION_NAME, remote_app="s3-integrator")
        self.harness.charm._on_restore_backup_action(event)
        event.fail.assert_called_with(message="Failed to retrieve snapshot from S3 storage.")

    @patch(f"{S3_LIB_PATH}.S3Requirer.get_s3_connection_info")
    @patch("s3_session.S3.get_content")
    def test_given_get_content_raises_botocoreerror_when_restore_backup_action_then_action_fails(
        self,
        patch_get_content,
        patch_get_s3_connection_info,
    ):
        patch_get_content.side_effect = BotoCoreError()

        patch_get_s3_connection_info.return_value = self.get_valid_s3_params()
        event = Mock()
        self.harness.set_leader(is_leader=True)
        self.harness.add_relation(relation_name=S3_RELATION_NAME, remote_app="s3-integrator")
        self.harness.charm._on_restore_backup_action(event)
        event.fail.assert_called_with(message="Failed to retrieve snapshot from S3 storage.")

    @patch(f"{S3_LIB_PATH}.S3Requirer.get_s3_connection_info")
    @patch("s3_session.S3.get_content")
    def test_given_get_content_raises_connect_timeout_error_when_restore_backup_action_then_action_fails(
        self,
        patch_get_content,
        patch_get_s3_connection_info,
    ):
        patch_get_content.side_effect = ConnectTimeoutError(endpoint_url="http://example.com")
        patch_get_s3_connection_info.return_value = self.get_valid_s3_params()
        event = Mock()
        self.harness.set_leader(is_leader=True)
        self.harness.add_relation(relation_name=S3_RELATION_NAME, remote_app="s3-integrator")
        self.harness.charm._on_restore_backup_action(event)
        event.fail.assert_called_with(message="Timeout trying to connect to S3 endpoint.")

    @patch("s3_session.S3.get_content")
    @patch("charm.Vault", autospec=True)
    @patch(f"{S3_LIB_PATH}.S3Requirer.get_s3_connection_info")
    def test_given_vault_not_initialized_when_restore_backup_action_then_action_fails(
        self,
        patch_get_s3_connection_info,
        mock_vault_class,
        patch_get_content,
    ):
        mock_vault = MagicMock(
            spec=Vault,
            **{
                "is_initialized.return_value": False,
            },
        )
        mock_vault_class.return_value = mock_vault
        self.harness.add_relation(relation_name=S3_RELATION_NAME, remote_app="s3-integrator")
        self.harness.set_leader(is_leader=True)
        patch_get_s3_connection_info.return_value = self.get_valid_s3_params()
        patch_get_content.return_value = StreamingBody(
            io.BytesIO(b"whatever content"), content_length=len(b"whatever content")
        )
        self.harness.add_storage(storage_name="certs", attach=True)
        event = Mock()
        event.params = {
            "backup-id": "whatever backup id",
            "root-token": "whatever root token",
            "unseal-keys": ["whatever unseal keys"],
        }
        self.harness.charm._on_restore_backup_action(event)
        event.fail.assert_called_with(message="Failed to restore vault.")

    @patch("s3_session.S3.get_content")
    @patch("charm.Vault", autospec=True)
    @patch(f"{S3_LIB_PATH}.S3Requirer.get_s3_connection_info")
    def test_given_vault_api_not_available_when_restore_backup_action_then_action_fails(
        self,
        patch_get_s3_connection_info,
        mock_vault_class,
        patch_get_content,
    ):
        mock_vault = MagicMock(
            spec=Vault,
            **{
                "is_initialized.return_value": True,
                "is_api_available.return_value": False,
            },
        )
        mock_vault_class.return_value = mock_vault

        self.harness.add_relation(relation_name=S3_RELATION_NAME, remote_app="s3-integrator")
        self.harness.set_leader(is_leader=True)
        patch_get_s3_connection_info.return_value = self.get_valid_s3_params()
        patch_get_content.return_value = StreamingBody(
            io.BytesIO(b"whatever content"), content_length=len(b"whatever content")
        )
        self.harness.add_storage(storage_name="certs", attach=True)
        event = Mock()
        event.params = {
            "backup-id": "whatever backup id",
            "root-token": "whatever root token",
            "unseal-keys": ["whatever unseal keys"],
        }
        self.harness.charm._on_restore_backup_action(event)
        event.fail.assert_called_with(message="Failed to restore vault.")

    @patch("s3_session.S3.get_content")
    @patch("charm.Vault", autospec=True)
    @patch(f"{S3_LIB_PATH}.S3Requirer.get_s3_connection_info")
    def test_given_vault_initialization_secret_not_available_when_restore_backup_action_then_action_fails(
        self,
        patch_get_s3_connection_info,
        mock_vault_class,
        patch_get_content,
    ):
        mock_vault = MagicMock(
            spec=Vault,
            **{
                "is_initialized.return_value": True,
                "is_api_available.return_value": True,
            },
        )
        mock_vault_class.return_value = mock_vault

        self.harness.add_relation(relation_name=S3_RELATION_NAME, remote_app="s3-integrator")
        self.harness.set_leader(is_leader=True)
        patch_get_s3_connection_info.return_value = self.get_valid_s3_params()
        patch_get_content.return_value = StreamingBody(
            io.BytesIO(b"whatever content"), content_length=len(b"whatever content")
        )
        self.harness.add_storage(storage_name="certs", attach=True)
        event = Mock()
        event.params = {
            "backup-id": "whatever backup id",
            "root-token": "whatever root token",
            "unseal-keys": ["whatever unseal keys"],
        }
        self.harness.charm._on_restore_backup_action(event)
        event.fail.assert_called_with(message="Failed to restore vault.")

    @patch("s3_session.S3.get_content")
    @patch("charm.Vault", autospec=True)
    @patch(f"{S3_LIB_PATH}.S3Requirer.get_s3_connection_info")
    def test_given_vault_restoring_snapshot_fails_when_restore_backup_action_then_action_fails(
        self,
        patch_get_s3_connection_info,
        mock_vault_class,
        patch_get_content,
    ):
        mock_vault = MagicMock(
            spec=Vault,
            **{
                "is_initialized.return_value": True,
                "restore_snapshot.return_value": MagicMock(
                    status_code=500, spec=requests.Response
                ),
                "is_api_available.return_value": True,
            },
        )
        mock_vault_class.return_value = mock_vault

        self.harness.add_relation(relation_name=S3_RELATION_NAME, remote_app="s3-integrator")
        self.harness.set_leader(is_leader=True)
        patch_get_s3_connection_info.return_value = self.get_valid_s3_params()
        patch_get_content.return_value = StreamingBody(
            io.BytesIO(b"whatever content"), content_length=len(b"whatever content")
        )
        self.harness.add_storage(storage_name="certs", attach=True)
        self._set_peer_relation()
        self._set_approle_secret(
            role_id="root token content",
            secret_id="whatever secret id",
        )
        event = Mock()
        event.params = {
            "backup-id": "whatever backup id",
            "root-token": "whatever root token",
            "unseal-keys": ["whatever unseal keys"],
        }
        self.harness.charm._on_restore_backup_action(event)
        event.fail.assert_called_with(message="Failed to restore vault.")

    @patch("s3_session.S3.get_content")
    @patch("charm.Vault", autospec=True)
    @patch(f"{S3_LIB_PATH}.S3Requirer.get_s3_connection_info")
    def test_given_vault_snapshot_is_restored_when_restore_backup_action_then_action_succeeds(
        self,
        patch_get_s3_connection_info,
        mock_vault_class,
        patch_get_content,
    ):
        mock_vault = MagicMock(
            spec=Vault,
            **{
                "is_initialized.return_value": True,
                "restore_snapshot.return_value": MagicMock(
                    status_code=200, spec=requests.Response
                ),
                "is_api_available.return_value": True,
            },
        )
        mock_vault_class.return_value = mock_vault

        self.harness.add_relation(relation_name=S3_RELATION_NAME, remote_app="s3-integrator")
        self.harness.set_leader(is_leader=True)
        patch_get_s3_connection_info.return_value = self.get_valid_s3_params()
        patch_get_content.return_value = StreamingBody(
            io.BytesIO(b"whatever content"), content_length=len(b"whatever content")
        )
        self.harness.set_can_connect(container=self.container_name, val=True)
        self.harness.add_storage(storage_name="certs", attach=True)
        self._set_peer_relation()
        self._set_ca_certificate_secret(
            certificate="whatever certificate",
            private_key="whatever private key",
        )
        self._set_approle_secret(
            role_id="root token content",
            secret_id="whatever secret id",
        )
        event = Mock()
        event.params = {
            "backup-id": "whatever backup id",
            "root-token": "whatever root token",
            "unseal-keys": ["whatever unseal keys"],
        }

        self.harness.charm._on_restore_backup_action(event)
        event.set_results.assert_called_with({"restored": "whatever backup id"})

    # TODO: write tests for backup and restore

    # Test Vault KV
    @patch(f"{VAULT_KV_LIB_PATH}.VaultKvProvides.set_unit_credentials")
    @patch(f"{VAULT_KV_LIB_PATH}.VaultKvProvides.set_ca_certificate")
    @patch(f"{VAULT_KV_LIB_PATH}.VaultKvProvides.set_mount")
    @patch(f"{VAULT_KV_LIB_PATH}.VaultKvProvides.set_vault_url")
    def test_given_unit_not_leader_when_new_vault_kv_client_attached_then_event_kv_relation_data_not_set(
        self,
        patch_set_vault_url,
        patch_set_mount,
        patch_set_ca_certificate,
        patch_audit_device_enabled,
    ):
        self.harness.set_leader(is_leader=False)
        self.harness.set_can_connect(container=self.container_name, val=True)
        self.harness.add_storage(storage_name="certs", attach=True)
        vault_kv_relation_name = "vault-kv"
        vault_kv_relation_id = self.harness.add_relation(
            relation_name=vault_kv_relation_name, remote_app="vault-kv-remote"
        )
        self.harness.add_relation_unit(
            relation_id=vault_kv_relation_id, remote_unit_name="vault-kv-remote/0"
        )
        event = Mock()
        self.harness.charm._on_new_vault_kv_client_attached(event)
        patch_set_vault_url.assert_not_called()
        patch_set_mount.assert_not_called()
        patch_set_ca_certificate.assert_not_called()
        patch_audit_device_enabled.assert_not_called()

    def test_given_peer_relation_not_created_when_new_vault_kv_client_attached_then_event_is_deferred(
        self,
    ):
        self.harness.set_leader(is_leader=True)
        self.harness.set_can_connect(container=self.container_name, val=True)
        self.harness.add_storage(storage_name="certs", attach=True)
        event = Mock()
        self.harness.charm._on_new_vault_kv_client_attached(event)
        event.defer.assert_called_with()

    @patch("charm.Vault", autospec=True)
    def test_given_vault_not_initialized_when_new_vault_kv_client_attached_then_event_is_deferred(
        self,
        mock_vault_class,
    ):
        mock_vault = MagicMock(
            spec=Vault,
            **{
<<<<<<< HEAD
                "is_initialized.return_value": False,
            },
        )
        mock_vault_class.return_value = mock_vault
        self.harness.set_leader(is_leader=True)
        self.harness.set_can_connect(container=self.container_name, val=True)
        self.harness.add_storage(storage_name="certs", attach=True)
        event = Mock()
        self.harness.add_relation(relation_name="vault-peers", remote_app="vault")
        self.harness.charm._on_new_vault_kv_client_attached(event)
        event.defer.assert_called_with()

    @patch("charm.Vault", autospec=True)
    def test_given_initialization_secret_not_set_in_peer_relation_when_new_vault_kv_client_attached_then_event_is_deferred(
        self,
        mock_vault_class,
    ):
        self.harness.set_leader(is_leader=True)
        self.harness.set_can_connect(container=self.container_name, val=True)
        self.harness.add_storage(storage_name="certs", attach=True)
        event = Mock()
        self.harness.add_relation(relation_name="vault-peers", remote_app="vault")
        self._set_ca_certificate_secret(
            certificate="whatever certificate",
            private_key="whatever private key",
        )
        self.harness.charm._on_new_vault_kv_client_attached(event)
        event.defer.assert_called_with()

    @patch("charm.Vault", autospec=True)
    def test_given_ca_certificate_secret_not_set_when_new_vault_kv_client_attached_then_event_is_deferred(
        self,
        mock_vault_class,
    ):
        self.harness.set_leader(is_leader=True)
        self.harness.set_can_connect(container=self.container_name, val=True)
        self.harness.add_storage(storage_name="certs", attach=True)
        event = Mock()
        self.harness.add_relation(relation_name="vault-peers", remote_app="vault")
        self._set_approle_secret(
            role_id="root token content",
            secret_id="whatever secret id",
        )
        self.harness.charm._on_new_vault_kv_client_attached(event)
        event.defer.assert_called_with()

    @patch("charm.Vault", autospec=True)
=======
                "is_initialized.return_value": True,
                "restore_snapshot.return_value": MagicMock(
                    status_code=200, spec=requests.Response
                ),
                "is_api_available.return_value": True,
            },
        )
        mock_vault_class.return_value = mock_vault

        self.harness.add_relation(relation_name=S3_RELATION_NAME, remote_app="s3-integrator")
        self.harness.set_leader(is_leader=True)
        patch_get_s3_connection_info.return_value = self.get_valid_s3_params()
        patch_get_content.return_value = StreamingBody(
            io.BytesIO(b"whatever content"), content_length=len(b"whatever content")
        )
        self.harness.add_storage(storage_name="certs", attach=True)
        peer_relation_id = self._set_peer_relation()
        self._set_initialization_secret_in_peer_relation(
            relation_id=peer_relation_id,
            root_token="original token content",
            unseal_keys=["original_unseal_keys"],
        )
        event = Mock()
        event.params = {
            "backup-id": "whatever backup id",
            "root-token": "backup root token",
            "unseal-keys": ["backup_unseal_keys"],
        }

        self.harness.charm._on_restore_backup_action(event)

        init_secret = self.harness.model.get_secret(
            label=VAULT_INITIALIZATION_SECRET_LABEL
        ).get_content(refresh=True)
        self.assertEqual(
            init_secret,
            {"roottoken": "backup root token", "unsealkeys": '["backup_unseal_keys"]'},
        )

    @patch("s3_session.S3.get_content")
    @patch("charm.Vault", autospec=True)
    @patch(f"{S3_LIB_PATH}.S3Requirer.get_s3_connection_info")
    def test_given_vault_snapshot_is_restored_when_restore_backup_action_then_vault_is_unsealed_with_new_keys(
        self,
        patch_get_s3_connection_info,
        mock_vault_class,
        patch_get_content,
    ):
        mock_vault = MagicMock(
            spec=Vault,
            **{
                "is_initialized.return_value": True,
                "restore_snapshot.return_value": MagicMock(
                    status_code=200, spec=requests.Response
                ),
                "is_api_available.return_value": True,
            },
        )
        mock_vault_class.return_value = mock_vault

        self.harness.add_relation(relation_name=S3_RELATION_NAME, remote_app="s3-integrator")
        self.harness.set_leader(is_leader=True)
        patch_get_s3_connection_info.return_value = self.get_valid_s3_params()
        patch_get_content.return_value = StreamingBody(
            io.BytesIO(b"whatever content"), content_length=len(b"whatever content")
        )
        self.harness.add_storage(storage_name="certs", attach=True)
        peer_relation_id = self._set_peer_relation()
        self._set_initialization_secret_in_peer_relation(
            relation_id=peer_relation_id,
            root_token="original token content",
            unseal_keys=["original_unseal_keys"],
        )
        event = Mock()
        event.params = {
            "backup-id": "whatever backup id",
            "root-token": "backup root token",
            "unseal-keys": ["backup_unseal_keys"],
        }

        self.harness.charm._on_restore_backup_action(event)

        mock_vault.unseal.assert_called_with(unseal_keys=["backup_unseal_keys"])

    @patch("s3_session.S3.get_content")
    @patch("charm.Vault", autospec=True)
    @patch(f"{S3_LIB_PATH}.S3Requirer.get_s3_connection_info")
    def test_given_vault_snapshot_is_restored_when_restore_backup_action_then_new_vault_root_token_is_set(
        self,
        patch_get_s3_connection_info,
        mock_vault_class,
        patch_get_content,
    ):
        mock_vault = MagicMock(
            spec=Vault,
            **{
                "is_initialized.return_value": True,
                "restore_snapshot.return_value": MagicMock(
                    status_code=200, spec=requests.Response
                ),
                "is_api_available.return_value": True,
            },
        )
        mock_vault_class.return_value = mock_vault

        self.harness.add_relation(relation_name=S3_RELATION_NAME, remote_app="s3-integrator")
        self.harness.set_leader(is_leader=True)
        patch_get_s3_connection_info.return_value = self.get_valid_s3_params()
        patch_get_content.return_value = StreamingBody(
            io.BytesIO(b"whatever content"), content_length=len(b"whatever content")
        )
        self.harness.add_storage(storage_name="certs", attach=True)
        peer_relation_id = self._set_peer_relation()
        self._set_initialization_secret_in_peer_relation(
            relation_id=peer_relation_id,
            root_token="original token content",
            unseal_keys=["original_unseal_keys"],
        )
        event = Mock()
        event.params = {
            "backup-id": "whatever backup id",
            "root-token": "backup root token",
            "unseal-keys": ["backup_unseal_keys"],
        }

        self.harness.charm._on_restore_backup_action(event)

        mock_vault.authenticate.assert_called_with(Token("backup root token"))

    @patch("charm.Vault", autospec=True)
    def test_given_unit_not_leader_when_set_unseal_keys_action_then_action_fails(
        self, mock_vault_class
    ):
        self.harness.set_can_connect(container=self.container_name, val=True)
        self.harness.add_storage(storage_name="certs", attach=True)
        peer_relation_id = self._set_peer_relation()
        self._set_initialization_secret_in_peer_relation(
            relation_id=peer_relation_id,
            root_token="root token content",
            unseal_keys=["unseal_keys"],
        )
        event = Mock()
        self.harness.charm._on_set_unseal_keys_action(event)
        event.fail.assert_called_with(message="Only leader unit can set unseal keys.")

    @patch("charm.Vault", autospec=True)
    def test_given_vault_not_initialized_when_set_unseal_keys_action_then_action_fails(
        self,
        mock_vault_class,
    ):
        mock_vault = MagicMock(spec=Vault, **{"is_initialized.return_value": False})
        mock_vault_class.return_value = mock_vault

        self.harness.set_can_connect(container=self.container_name, val=True)
        self.harness.add_storage(storage_name="certs", attach=True)
        self.harness.set_leader(is_leader=True)
        event = Mock()
        self.harness.charm._on_set_unseal_keys_action(event)
        event.fail.assert_called_with(
            message="Cannot set unseal keys, vault is not initialized yet."
        )

    @patch("charm.Vault", autospec=True)
    def test_given_provided_unseal_keys_match_current_when_set_unseal_keys_action_then_action_fails(
        self,
        mock_vault_class,
    ):
        self.harness.set_can_connect(container=self.container_name, val=True)
        self.harness.add_storage(storage_name="certs", attach=True)
        peer_relation_id = self._set_peer_relation()
        self._set_initialization_secret_in_peer_relation(
            relation_id=peer_relation_id,
            root_token="root token content",
            unseal_keys=["unseal_key1", "unseal_key2"],
        )
        self.harness.set_leader(is_leader=True)
        event = Mock()
        event.params = {"unseal-keys": ["unseal_key2", "unseal_key1"]}
        self.harness.charm._on_set_unseal_keys_action(event)
        event.fail.assert_called_with(message="Provided unseal keys are already set.")

    @patch("charm.Vault", autospec=True)
    def test_given_new_unseal_keys_and_unit_is_leader_and_vault_is_initialized_when_set_unseal_keys_action_then_unseal_keys_are_set_in_secret(  # noqa: E501
        self,
        mock_vault_class,
    ):
        self.harness.set_can_connect(container=self.container_name, val=True)
        self.harness.add_storage(storage_name="certs", attach=True)
        peer_relation_id = self._set_peer_relation()
        self._set_initialization_secret_in_peer_relation(
            relation_id=peer_relation_id,
            root_token="root token content",
            unseal_keys=["unseal_key1", "unseal_key2"],
        )
        self.harness.set_leader(is_leader=True)
        event = Mock()
        event.params = {"unseal-keys": ["new unseal key1", "new unseal key2"]}
        self.harness.charm._on_set_unseal_keys_action(event)
        init_secret = self.harness.model.get_secret(
            label=VAULT_INITIALIZATION_SECRET_LABEL
        ).get_content(refresh=True)
        self.assertEqual(
            init_secret,
            {
                "roottoken": "root token content",
                "unsealkeys": '["new unseal key1", "new unseal key2"]',
            },
        )

    @patch("charm.Vault", autospec=True)
    def test_given_new_unseal_keys_and_unit_is_leader_and_vault_is_initialized_when_set_unseal_keys_action_then_vault_is_unsealed(  # noqa: E501
        self,
        mock_vault_class,
    ):
        mock_vault = MagicMock(spec=Vault)
        mock_vault_class.return_value = mock_vault
        self.harness.set_can_connect(container=self.container_name, val=True)
        self.harness.add_storage(storage_name="certs", attach=True)
        peer_relation_id = self._set_peer_relation()
        self._set_initialization_secret_in_peer_relation(
            relation_id=peer_relation_id,
            root_token="root token content",
            unseal_keys=["unseal_key1", "unseal_key2"],
        )
        self.harness.set_leader(is_leader=True)
        event = Mock()
        event.params = {"unseal-keys": ["new unseal key1", "new unseal key2"]}
        self.harness.charm._on_set_unseal_keys_action(event)
        mock_vault.unseal.assert_called_with(unseal_keys=["new unseal key1", "new unseal key2"])

    @patch("charm.Vault", autospec=True)
    def test_given_new_unseal_keys_and_unit_is_leader_and_vault_is_initialized_when_set_unseal_keys_action_then_action_succeeds(  # noqa: E501
        self,
        mock_vault_class,
    ):
        self.harness.set_can_connect(container=self.container_name, val=True)
        self.harness.add_storage(storage_name="certs", attach=True)
        peer_relation_id = self._set_peer_relation()
        self._set_initialization_secret_in_peer_relation(
            relation_id=peer_relation_id,
            root_token="root token content",
            unseal_keys=["unseal_key1", "unseal_key2"],
        )
        self.harness.set_leader(is_leader=True)
        event = Mock()
        event.params = {"unseal-keys": ["new unseal key1", "new unseal key2"]}
        self.harness.charm._on_set_unseal_keys_action(event)
        event.set_results.assert_called_with(
            {"unseal-keys": ["new unseal key1", "new unseal key2"]}
        )

    @patch("charm.Vault", autospec=True)
    def test_given_unit_not_leader_when_set_root_token_action_then_action_fails(
        self, mock_vault_class
    ):
        self.harness.set_can_connect(container=self.container_name, val=True)
        self.harness.add_storage(storage_name="certs", attach=True)
        peer_relation_id = self._set_peer_relation()
        self._set_initialization_secret_in_peer_relation(
            relation_id=peer_relation_id,
            root_token="root token content",
            unseal_keys=["unseal_keys"],
        )
        event = Mock()
        self.harness.charm._on_set_root_token_action(event)
        event.fail.assert_called_with(message="Only leader unit can set the root token.")

    @patch("charm.Vault", autospec=True)
    def test_given_vault_not_initialized_when_set_root_token_action_then_action_fails(
        self,
        mock_vault_class,
    ):
        self.harness.set_can_connect(container=self.container_name, val=True)
        self.harness.add_storage(storage_name="certs", attach=True)
        self.harness.set_leader(is_leader=True)
        event = Mock()
        self.harness.charm._on_set_root_token_action(event)
        event.fail.assert_called_with(
            message="Cannot set root token, vault is not initialized yet."
        )

    @patch("charm.Vault", autospec=True)
    def test_given_provided_root_token_matches_current_when_set_root_token_action_then_action_fails(
        self,
        mock_vault_class,
    ):
        self.harness.set_can_connect(container=self.container_name, val=True)
        self.harness.add_storage(storage_name="certs", attach=True)
        peer_relation_id = self._set_peer_relation()
        self._set_initialization_secret_in_peer_relation(
            relation_id=peer_relation_id,
            root_token="root token content",
            unseal_keys=["unseal_key1", "unseal_key2"],
        )
        self.harness.set_leader(is_leader=True)
        event = Mock()
        event.params = {"root-token": "root token content"}
        self.harness.charm._on_set_root_token_action(event)
        event.fail.assert_called_with(message="Provided root token is already set.")

    @patch("charm.Vault", autospec=True)
    def test_given_new_root_token_and_unit_is_leader_and_vault_is_initialized_when_set_root_token_action_then_root_token_is_set_in_secret(  # noqa: E501
        self,
        mock_vault_class,
    ):
        self.harness.set_can_connect(container=self.container_name, val=True)
        self.harness.add_storage(storage_name="certs", attach=True)
        peer_relation_id = self._set_peer_relation()
        self._set_initialization_secret_in_peer_relation(
            relation_id=peer_relation_id,
            root_token="root token content",
            unseal_keys=["unseal_key1", "unseal_key2"],
        )
        self.harness.set_leader(is_leader=True)
        event = Mock()
        event.params = {"root-token": "new root token content"}
        self.harness.charm._on_set_root_token_action(event)
        init_secret = self.harness.model.get_secret(
            label=VAULT_INITIALIZATION_SECRET_LABEL
        ).get_content(refresh=True)
        self.assertEqual(
            init_secret,
            {
                "roottoken": "new root token content",
                "unsealkeys": '["unseal_key1", "unseal_key2"]',
            },
        )

    @patch("charm.Vault", autospec=True)
    def test_given_new_root_token_and_unit_is_leader_and_vault_is_initialized_when_set_root_token_action_then_vault_root_token_is_set(  # noqa: E501
        self,
        mock_vault_class,
    ):
        mock_vault = MagicMock(spec=Vault)
        mock_vault_class.return_value = mock_vault

        self.harness.set_can_connect(container=self.container_name, val=True)
        self.harness.add_storage(storage_name="certs", attach=True)
        peer_relation_id = self._set_peer_relation()
        self._set_initialization_secret_in_peer_relation(
            relation_id=peer_relation_id,
            root_token="root token content",
            unseal_keys=["unseal_key1", "unseal_key2"],
        )
        self.harness.set_leader(is_leader=True)
        event = Mock()
        event.params = {"root-token": "new root token content"}
        self.harness.charm._on_set_root_token_action(event)
        mock_vault.authenticate.assert_called_with(Token("new root token content"))

    @patch("charm.Vault", autospec=True)
    def test_given_new_root_token_and_unit_is_leader_and_vault_is_initialized_when_set_root_token_action_then_action_succeeds(  # noqa: E501
        self,
        mock_vault_class,
    ):
        self.harness.set_can_connect(container=self.container_name, val=True)
        self.harness.add_storage(storage_name="certs", attach=True)
        peer_relation_id = self._set_peer_relation()
        self._set_initialization_secret_in_peer_relation(
            relation_id=peer_relation_id,
            root_token="root token content",
            unseal_keys=["unseal_key1", "unseal_key2"],
        )
        self.harness.set_leader(is_leader=True)
        event = Mock()
        event.params = {"root-token": "new root token content"}
        self.harness.charm._on_set_root_token_action(event)
        event.set_results.assert_called_with({"root-token": "new root token content"})

    @patch(f"{VAULT_KV_LIB_PATH}.VaultKvProvides.set_unit_credentials")
    @patch(f"{VAULT_KV_LIB_PATH}.VaultKvProvides.set_ca_certificate")
    @patch(f"{VAULT_KV_LIB_PATH}.VaultKvProvides.set_mount")
    @patch(f"{VAULT_KV_LIB_PATH}.VaultKvProvides.set_vault_url")
    def test_given_unit_not_leader_when_new_vault_kv_client_attached_then_event_kv_relation_data_not_set(
        self,
        patch_set_vault_url,
        patch_set_mount,
        patch_set_ca_certificate,
        patch_audit_device_enabled,
    ):
        self.harness.set_leader(is_leader=False)
        self.harness.set_can_connect(container=self.container_name, val=True)
        self.harness.add_storage(storage_name="certs", attach=True)
        vault_kv_relation_name = "vault-kv"
        vault_kv_relation_id = self.harness.add_relation(
            relation_name=vault_kv_relation_name, remote_app="vault-kv-remote"
        )
        self.harness.add_relation_unit(
            relation_id=vault_kv_relation_id, remote_unit_name="vault-kv-remote/0"
        )
        event = Mock()
        event.relation_id = vault_kv_relation_id
        self.harness.charm._on_new_vault_kv_client_attached(event)
        patch_set_vault_url.assert_not_called()
        patch_set_mount.assert_not_called()
        patch_set_ca_certificate.assert_not_called()
        patch_audit_device_enabled.assert_not_called()

    @patch("charm.Vault", autospec=True)
    @patch("ops.model.Model.get_binding")
    def test_given_prerequisites_are_met_when_new_vault_kv_client_attached_then_approle_auth_is_enabled(
        self,
        patch_get_binding,
        mock_vault_class,
    ):
        mock_vault = MagicMock(
            spec=Vault,
            **{
                "configure_approle.return_value": "12345678",
                "generate_role_secret_id.return_value": "11111111",
            },
        )
        mock_vault_class.return_value = mock_vault
        patch_get_binding.return_value = MockBinding(
            bind_address="1.2.1.2", ingress_address="10.1.0.1"
        )
        peer_relation_id = self.harness.add_relation(
            relation_name="vault-peers", remote_app="vault"
        )
        self.harness.set_leader(is_leader=True)
        self.harness.add_storage(storage_name="certs", attach=True)
        root = self.harness.get_filesystem_root(self.container_name)
        (root / "vault/certs/ca.pem").write_text("some ca")
        self.harness.set_can_connect(container=self.container_name, val=True)
        self._set_initialization_secret_in_peer_relation(
            relation_id=peer_relation_id,
            root_token="root token content",
            unseal_keys=["unseal_keys"],
        )
        rel_id, _ = self.setup_vault_kv_relation()
        event = Mock()
        event.relation_name = VAULT_KV_RELATION_NAME
        event.relation_id = rel_id
        event.app_name = VAULT_KV_REQUIRER_APPLICATION_NAME
        event.unit_name = f"{VAULT_KV_REQUIRER_APPLICATION_NAME}/0"
        event.mount_suffix = "suffix"
        event.egress_subnet = "2.2.2.0/24"
        event.nonce = "123123"
        self.harness.charm._on_new_vault_kv_client_attached(event)
        mock_vault.enable_approle_auth_method.assert_called_once()

    @patch("charm.Vault", autospec=True)
>>>>>>> 2a365aae
    @patch(f"{VAULT_KV_LIB_PATH}.VaultKvProvides.set_ca_certificate")
    @patch(f"{VAULT_KV_LIB_PATH}.VaultKvProvides.set_mount")
    @patch(f"{VAULT_KV_LIB_PATH}.VaultKvProvides.set_vault_url")
    @patch("ops.model.Model.get_binding")
    def test_given_prerequisites_are_met_when_new_vault_kv_client_attached_then_kv_relation_data_is_set(
        self,
        patch_get_binding,
        set_vault_url,
        set_mount,
        set_ca_certificate,
        mock_vault_class,
    ):
        mock_vault = MagicMock(
            spec=Vault,
            **{
                "configure_approle.return_value": "12345678",
                "generate_role_secret_id.return_value": "11111111",
            },
        )
        mock_vault_class.return_value = mock_vault
        patch_get_binding.return_value = MockBinding(
            bind_address="1.2.1.2", ingress_address="10.1.0.1"
        )
        self._set_peer_relation()
        self.harness.set_leader(is_leader=True)
        self.harness.add_storage(storage_name="certs", attach=True)
        root = self.harness.get_filesystem_root(self.container_name)
        (root / "vault/certs/ca.pem").write_text("some ca")
        self.harness.set_can_connect(container=self.container_name, val=True)
        self._set_approle_secret(
            role_id="root token content",
            secret_id="whatever secret id",
        )
        rel_id, _ = self.setup_vault_kv_relation()
        event = Mock()
        event.relation_name = VAULT_KV_RELATION_NAME
        event.relation_id = rel_id
        event.app_name = VAULT_KV_REQUIRER_APPLICATION_NAME
        event.unit_name = f"{VAULT_KV_REQUIRER_APPLICATION_NAME}/0"
        event.mount_suffix = "suffix"
        event.egress_subnet = "2.2.2.0/24"
        event.nonce = "123123"
        self.harness.charm._on_new_vault_kv_client_attached(event)
        self.harness.get_relation_data(rel_id, self.app_name)
        set_vault_url.assert_called()
        set_mount.assert_called()
        set_ca_certificate.assert_called()

    @patch("charm.Vault", autospec=True)
    def test_given_prerequisites_are_met_when_related_kv_client_unit_egress_is_updated_then_secret_content_is_updated(
        self,
        mock_vault_class,
    ):
        mock_vault = MagicMock(
            spec=Vault,
            **{
                "configure_approle.return_value": "12345678",
                "generate_role_secret_id.return_value": "11111111",
            },
        )
        mock_vault_class.return_value = mock_vault

        self.harness.add_storage(storage_name="certs", attach=True)
        root = self.harness.get_filesystem_root(self.container_name)
        (root / "vault/certs/ca.pem").write_text("some ca")
        self.harness.set_can_connect(container=self.container_name, val=True)
        self._set_peer_relation()
        self._set_approle_secret(
            role_id="root token content",
            secret_id="whatever secret id",
        )
        rel_id, egress_subnet = self.setup_vault_kv_relation()
        mock_vault.read_role_secret.return_value = {"cidr_list": [egress_subnet]}

        mount_suffix = "whatever-suffix"
        self.harness.update_relation_data(
            rel_id, VAULT_KV_REQUIRER_APPLICATION_NAME, {"mount_suffix": mount_suffix}
        )
        unit_name = f"{VAULT_KV_REQUIRER_APPLICATION_NAME}/0"

        with patch("ops.Secret.set_content") as set_content:
            self.harness.update_relation_data(
                rel_id, unit_name, {"egress_subnet": "10.20.20.240/32"}
            )
            assert set_content.call_count == 1

    @patch("charm.Vault", autospec=True)
    @patch("ops.model.Model.get_binding")
    def test_given_prerequisites_are_met_when_new_vault_kv_client_attached_then_kv_mount_is_configured(
        self,
        patch_get_binding,
        mock_vault_class,
    ):
        mock_vault = MagicMock(
            spec=Vault,
            **{
                "configure_approle.return_value": "12345678",
                "generate_role_secret_id.return_value": "11111111",
            },
        )
        mock_vault_class.return_value = mock_vault

        patch_get_binding.return_value = MockBinding(
            bind_address="1.2.1.2", ingress_address="10.1.0.1"
        )
        self.harness.add_relation(relation_name="vault-peers", remote_app="vault")
        self.harness.set_leader(is_leader=True)
        self.harness.add_storage(storage_name="certs", attach=True)
        root = self.harness.get_filesystem_root(self.container_name)
        (root / "vault/certs/ca.pem").write_text("some ca")
        self.harness.set_can_connect(container=self.container_name, val=True)
        event = Mock()
        event.params = {"relation_name": "relation", "relation_id": "99"}
        self._set_approle_secret(
            role_id="root token content",
            secret_id="whatever secret id",
        )
        rel_id, _ = self.setup_vault_kv_relation()
        event = Mock()
        event.relation_name = VAULT_KV_RELATION_NAME
        event.relation_id = rel_id
        event.app_name = VAULT_KV_REQUIRER_APPLICATION_NAME
        event.unit_name = f"{VAULT_KV_REQUIRER_APPLICATION_NAME}/0"
        event.mount_suffix = "suffix"
        event.egress_subnet = "2.2.2.0/24"
        event.nonce = "123123"
        self.harness.charm._on_new_vault_kv_client_attached(event)
        mock_vault.enable_secrets_engine.assert_called_with(
            SecretsBackend.KV_V2, "charm-vault-kv-requirer-suffix"
        )

    # Test PKI
    @patch("charm.get_common_name_from_certificate", new=Mock)
    @patch(f"{TLS_CERTIFICATES_LIB_PATH}.TLSCertificatesRequiresV3.request_certificate_creation")
    @patch("charm.Vault", autospec=True)
    def test_given_vault_is_available_when_tls_certificates_pki_relation_joined_then_certificate_request_is_made(
        self,
        mock_vault_class,
        patch_request_certificate_creation,
    ):
        csr = "some csr content"
        self.harness.update_config({"common_name": "vault"})
        mock_vault = MagicMock(
            spec=Vault,
            **{
                "is_initialized.return_value": True,
                "is_api_available.return_value": True,
                "get_intermediate_ca.return_value": "vault",
                "generate_pki_intermediate_ca_csr.return_value": csr,
            },
        )
        mock_vault_class.return_value = mock_vault
        self.harness.set_leader(is_leader=True)
        self.harness.set_can_connect(container=self.container_name, val=True)
        self.harness.add_storage(storage_name="certs", attach=True)
        root = self.harness.get_filesystem_root(self.container_name)
        (root / "vault/certs/ca.pem").write_text("some ca")
        self._set_peer_relation()
        self._set_approle_secret(
            role_id="root token content",
            secret_id="whatever secret id",
        )

        relation_id = self.harness.add_relation(
            relation_name=TLS_CERTIFICATES_PKI_RELATION_NAME, remote_app="tls-provider"
        )
        self.harness.add_relation_unit(relation_id, "tls-provider/0")

        mock_vault.enable_secrets_engine.assert_called_with(SecretsBackend.PKI, "charm-pki")
        mock_vault.generate_pki_intermediate_ca_csr.assert_called_with(
            mount="charm-pki", common_name="vault"
        )
        patch_request_certificate_creation.assert_called_with(
            certificate_signing_request=csr.encode(), is_ca=True
        )

    @patch(f"{TLS_CERTIFICATES_LIB_PATH}.TLSCertificatesRequiresV3.get_assigned_certificates")
    @patch("charm.Vault", autospec=True)
    def test_given_vault_is_available_when_pki_certificate_is_available_then_certificate_added_to_vault_pki(
        self,
        mock_vault_class,
        patch_get_assigned_certificates,
    ):
        mock_vault = MagicMock(
            spec=Vault,
            **{
                "is_initialized.return_value": True,
                "is_api_available.return_value": True,
                "is_intermediate_ca_set.return_value": False,
                "is_pki_role_created.return_value": False,
            },
        )
        mock_vault_class.return_value = mock_vault

        csr = "some csr content"
        certificate = "some certificate"
        ca = "some ca"
        chain = [ca]
        self.harness.update_config({"common_name": "vault"})
        self.harness.set_leader(is_leader=True)
        self.harness.set_can_connect(container=self.container_name, val=True)
        self.harness.add_storage(storage_name="certs", attach=True)
        root = self.harness.get_filesystem_root(self.container_name)
        (root / "vault/certs/ca.pem").write_text("some ca")
        peer_relation_id = self._set_peer_relation()
        self._set_approle_secret(
            role_id="root token content",
            secret_id="whatever secret id",
        )
        self._set_csr_secret_in_peer_relation(relation_id=peer_relation_id, csr="some csr content")
        event = CertificateAvailableEvent(
            handle=Mock(),
            certificate=certificate,
            certificate_signing_request=csr,
            ca=ca,
            chain=chain,
        )
        relation_id = self.harness.add_relation(
            relation_name=TLS_CERTIFICATES_PKI_RELATION_NAME, remote_app="tls-provider"
        )

        patch_get_assigned_certificates.return_value = [
            ProviderCertificate(
                relation_id=relation_id,
                application_name="tls-provider",
                csr=csr,
                certificate=certificate,
                ca=ca,
                chain=chain,
                revoked=False,
            )
        ]

        self.harness.charm._on_tls_certificate_pki_certificate_available(event=event)

        mock_vault.set_pki_intermediate_ca_certificate.assert_called_with(
            certificate=certificate,
            mount="charm-pki",
        )
        mock_vault.create_pki_charm_role.assert_called_with(
            allowed_domains="vault", mount="charm-pki", role="charm"
        )

    @patch(f"{TLS_CERTIFICATES_LIB_PATH}.TLSCertificatesProvidesV3.set_relation_certificate")
    @patch("charm.get_common_name_from_csr")
    @patch("charm.Vault", autospec=True)
    def test_given_vault_available_when_vault_pki_certificate_creation_request_then_certificate_is_provided(
        self,
        mock_vault_class,
        patch_get_common_name_from_csr,
        patch_set_relation_certificate,
    ):
        csr = "some csr content"
        certificate = "some certificate"
        ca = "some ca"
        chain = [ca]
        mock_vault = MagicMock(
            spec=Vault,
            **{
                "is_initialized.return_value": True,
                "is_api_available.return_value": True,
                "is_pki_role_created.return_value": True,
                "sign_pki_certificate_signing_request.return_value": Certificate(
                    certificate=certificate,
                    ca=ca,
                    chain=chain,
                ),
            },
        )
        relation_id = self.harness.add_relation(
            relation_name=TLS_CERTIFICATES_PKI_RELATION_NAME, remote_app="tls-provider"
        )
        mock_vault_class.return_value = mock_vault
        common_name = "vault"
        relation_id = 99
        patch_get_common_name_from_csr.return_value = common_name
        self.harness.update_config({"common_name": common_name})
        self.harness.set_leader(is_leader=True)
        self.harness.set_can_connect(container=self.container_name, val=True)
        self.harness.add_storage(storage_name="certs", attach=True)
        root = self.harness.get_filesystem_root(self.container_name)
        (root / "vault/certs/ca.pem").write_text(ca)
        self._set_peer_relation()
        self._set_approle_secret(
            role_id="root token content",
            secret_id="whatever secret id",
        )

        event = CertificateCreationRequestEvent(
            handle=Mock(),
            certificate_signing_request=csr,
            relation_id=relation_id,
            is_ca=False,
        )

        self.harness.charm._on_vault_pki_certificate_creation_request(event=event)

        mock_vault.sign_pki_certificate_signing_request.assert_called_with(
            mount="charm-pki",
            csr=csr,
            role="charm",
            common_name=common_name,
        )

        patch_set_relation_certificate.assert_called_with(
            relation_id=relation_id,
            certificate_signing_request=csr,
            certificate=certificate,
            ca=ca,
            chain=chain,
        )<|MERGE_RESOLUTION|>--- conflicted
+++ resolved
@@ -1398,470 +1398,6 @@
             relation_id=vault_kv_relation_id, remote_unit_name="vault-kv-remote/0"
         )
         event = Mock()
-        self.harness.charm._on_new_vault_kv_client_attached(event)
-        patch_set_vault_url.assert_not_called()
-        patch_set_mount.assert_not_called()
-        patch_set_ca_certificate.assert_not_called()
-        patch_audit_device_enabled.assert_not_called()
-
-    def test_given_peer_relation_not_created_when_new_vault_kv_client_attached_then_event_is_deferred(
-        self,
-    ):
-        self.harness.set_leader(is_leader=True)
-        self.harness.set_can_connect(container=self.container_name, val=True)
-        self.harness.add_storage(storage_name="certs", attach=True)
-        event = Mock()
-        self.harness.charm._on_new_vault_kv_client_attached(event)
-        event.defer.assert_called_with()
-
-    @patch("charm.Vault", autospec=True)
-    def test_given_vault_not_initialized_when_new_vault_kv_client_attached_then_event_is_deferred(
-        self,
-        mock_vault_class,
-    ):
-        mock_vault = MagicMock(
-            spec=Vault,
-            **{
-<<<<<<< HEAD
-                "is_initialized.return_value": False,
-            },
-        )
-        mock_vault_class.return_value = mock_vault
-        self.harness.set_leader(is_leader=True)
-        self.harness.set_can_connect(container=self.container_name, val=True)
-        self.harness.add_storage(storage_name="certs", attach=True)
-        event = Mock()
-        self.harness.add_relation(relation_name="vault-peers", remote_app="vault")
-        self.harness.charm._on_new_vault_kv_client_attached(event)
-        event.defer.assert_called_with()
-
-    @patch("charm.Vault", autospec=True)
-    def test_given_initialization_secret_not_set_in_peer_relation_when_new_vault_kv_client_attached_then_event_is_deferred(
-        self,
-        mock_vault_class,
-    ):
-        self.harness.set_leader(is_leader=True)
-        self.harness.set_can_connect(container=self.container_name, val=True)
-        self.harness.add_storage(storage_name="certs", attach=True)
-        event = Mock()
-        self.harness.add_relation(relation_name="vault-peers", remote_app="vault")
-        self._set_ca_certificate_secret(
-            certificate="whatever certificate",
-            private_key="whatever private key",
-        )
-        self.harness.charm._on_new_vault_kv_client_attached(event)
-        event.defer.assert_called_with()
-
-    @patch("charm.Vault", autospec=True)
-    def test_given_ca_certificate_secret_not_set_when_new_vault_kv_client_attached_then_event_is_deferred(
-        self,
-        mock_vault_class,
-    ):
-        self.harness.set_leader(is_leader=True)
-        self.harness.set_can_connect(container=self.container_name, val=True)
-        self.harness.add_storage(storage_name="certs", attach=True)
-        event = Mock()
-        self.harness.add_relation(relation_name="vault-peers", remote_app="vault")
-        self._set_approle_secret(
-            role_id="root token content",
-            secret_id="whatever secret id",
-        )
-        self.harness.charm._on_new_vault_kv_client_attached(event)
-        event.defer.assert_called_with()
-
-    @patch("charm.Vault", autospec=True)
-=======
-                "is_initialized.return_value": True,
-                "restore_snapshot.return_value": MagicMock(
-                    status_code=200, spec=requests.Response
-                ),
-                "is_api_available.return_value": True,
-            },
-        )
-        mock_vault_class.return_value = mock_vault
-
-        self.harness.add_relation(relation_name=S3_RELATION_NAME, remote_app="s3-integrator")
-        self.harness.set_leader(is_leader=True)
-        patch_get_s3_connection_info.return_value = self.get_valid_s3_params()
-        patch_get_content.return_value = StreamingBody(
-            io.BytesIO(b"whatever content"), content_length=len(b"whatever content")
-        )
-        self.harness.add_storage(storage_name="certs", attach=True)
-        peer_relation_id = self._set_peer_relation()
-        self._set_initialization_secret_in_peer_relation(
-            relation_id=peer_relation_id,
-            root_token="original token content",
-            unseal_keys=["original_unseal_keys"],
-        )
-        event = Mock()
-        event.params = {
-            "backup-id": "whatever backup id",
-            "root-token": "backup root token",
-            "unseal-keys": ["backup_unseal_keys"],
-        }
-
-        self.harness.charm._on_restore_backup_action(event)
-
-        init_secret = self.harness.model.get_secret(
-            label=VAULT_INITIALIZATION_SECRET_LABEL
-        ).get_content(refresh=True)
-        self.assertEqual(
-            init_secret,
-            {"roottoken": "backup root token", "unsealkeys": '["backup_unseal_keys"]'},
-        )
-
-    @patch("s3_session.S3.get_content")
-    @patch("charm.Vault", autospec=True)
-    @patch(f"{S3_LIB_PATH}.S3Requirer.get_s3_connection_info")
-    def test_given_vault_snapshot_is_restored_when_restore_backup_action_then_vault_is_unsealed_with_new_keys(
-        self,
-        patch_get_s3_connection_info,
-        mock_vault_class,
-        patch_get_content,
-    ):
-        mock_vault = MagicMock(
-            spec=Vault,
-            **{
-                "is_initialized.return_value": True,
-                "restore_snapshot.return_value": MagicMock(
-                    status_code=200, spec=requests.Response
-                ),
-                "is_api_available.return_value": True,
-            },
-        )
-        mock_vault_class.return_value = mock_vault
-
-        self.harness.add_relation(relation_name=S3_RELATION_NAME, remote_app="s3-integrator")
-        self.harness.set_leader(is_leader=True)
-        patch_get_s3_connection_info.return_value = self.get_valid_s3_params()
-        patch_get_content.return_value = StreamingBody(
-            io.BytesIO(b"whatever content"), content_length=len(b"whatever content")
-        )
-        self.harness.add_storage(storage_name="certs", attach=True)
-        peer_relation_id = self._set_peer_relation()
-        self._set_initialization_secret_in_peer_relation(
-            relation_id=peer_relation_id,
-            root_token="original token content",
-            unseal_keys=["original_unseal_keys"],
-        )
-        event = Mock()
-        event.params = {
-            "backup-id": "whatever backup id",
-            "root-token": "backup root token",
-            "unseal-keys": ["backup_unseal_keys"],
-        }
-
-        self.harness.charm._on_restore_backup_action(event)
-
-        mock_vault.unseal.assert_called_with(unseal_keys=["backup_unseal_keys"])
-
-    @patch("s3_session.S3.get_content")
-    @patch("charm.Vault", autospec=True)
-    @patch(f"{S3_LIB_PATH}.S3Requirer.get_s3_connection_info")
-    def test_given_vault_snapshot_is_restored_when_restore_backup_action_then_new_vault_root_token_is_set(
-        self,
-        patch_get_s3_connection_info,
-        mock_vault_class,
-        patch_get_content,
-    ):
-        mock_vault = MagicMock(
-            spec=Vault,
-            **{
-                "is_initialized.return_value": True,
-                "restore_snapshot.return_value": MagicMock(
-                    status_code=200, spec=requests.Response
-                ),
-                "is_api_available.return_value": True,
-            },
-        )
-        mock_vault_class.return_value = mock_vault
-
-        self.harness.add_relation(relation_name=S3_RELATION_NAME, remote_app="s3-integrator")
-        self.harness.set_leader(is_leader=True)
-        patch_get_s3_connection_info.return_value = self.get_valid_s3_params()
-        patch_get_content.return_value = StreamingBody(
-            io.BytesIO(b"whatever content"), content_length=len(b"whatever content")
-        )
-        self.harness.add_storage(storage_name="certs", attach=True)
-        peer_relation_id = self._set_peer_relation()
-        self._set_initialization_secret_in_peer_relation(
-            relation_id=peer_relation_id,
-            root_token="original token content",
-            unseal_keys=["original_unseal_keys"],
-        )
-        event = Mock()
-        event.params = {
-            "backup-id": "whatever backup id",
-            "root-token": "backup root token",
-            "unseal-keys": ["backup_unseal_keys"],
-        }
-
-        self.harness.charm._on_restore_backup_action(event)
-
-        mock_vault.authenticate.assert_called_with(Token("backup root token"))
-
-    @patch("charm.Vault", autospec=True)
-    def test_given_unit_not_leader_when_set_unseal_keys_action_then_action_fails(
-        self, mock_vault_class
-    ):
-        self.harness.set_can_connect(container=self.container_name, val=True)
-        self.harness.add_storage(storage_name="certs", attach=True)
-        peer_relation_id = self._set_peer_relation()
-        self._set_initialization_secret_in_peer_relation(
-            relation_id=peer_relation_id,
-            root_token="root token content",
-            unseal_keys=["unseal_keys"],
-        )
-        event = Mock()
-        self.harness.charm._on_set_unseal_keys_action(event)
-        event.fail.assert_called_with(message="Only leader unit can set unseal keys.")
-
-    @patch("charm.Vault", autospec=True)
-    def test_given_vault_not_initialized_when_set_unseal_keys_action_then_action_fails(
-        self,
-        mock_vault_class,
-    ):
-        mock_vault = MagicMock(spec=Vault, **{"is_initialized.return_value": False})
-        mock_vault_class.return_value = mock_vault
-
-        self.harness.set_can_connect(container=self.container_name, val=True)
-        self.harness.add_storage(storage_name="certs", attach=True)
-        self.harness.set_leader(is_leader=True)
-        event = Mock()
-        self.harness.charm._on_set_unseal_keys_action(event)
-        event.fail.assert_called_with(
-            message="Cannot set unseal keys, vault is not initialized yet."
-        )
-
-    @patch("charm.Vault", autospec=True)
-    def test_given_provided_unseal_keys_match_current_when_set_unseal_keys_action_then_action_fails(
-        self,
-        mock_vault_class,
-    ):
-        self.harness.set_can_connect(container=self.container_name, val=True)
-        self.harness.add_storage(storage_name="certs", attach=True)
-        peer_relation_id = self._set_peer_relation()
-        self._set_initialization_secret_in_peer_relation(
-            relation_id=peer_relation_id,
-            root_token="root token content",
-            unseal_keys=["unseal_key1", "unseal_key2"],
-        )
-        self.harness.set_leader(is_leader=True)
-        event = Mock()
-        event.params = {"unseal-keys": ["unseal_key2", "unseal_key1"]}
-        self.harness.charm._on_set_unseal_keys_action(event)
-        event.fail.assert_called_with(message="Provided unseal keys are already set.")
-
-    @patch("charm.Vault", autospec=True)
-    def test_given_new_unseal_keys_and_unit_is_leader_and_vault_is_initialized_when_set_unseal_keys_action_then_unseal_keys_are_set_in_secret(  # noqa: E501
-        self,
-        mock_vault_class,
-    ):
-        self.harness.set_can_connect(container=self.container_name, val=True)
-        self.harness.add_storage(storage_name="certs", attach=True)
-        peer_relation_id = self._set_peer_relation()
-        self._set_initialization_secret_in_peer_relation(
-            relation_id=peer_relation_id,
-            root_token="root token content",
-            unseal_keys=["unseal_key1", "unseal_key2"],
-        )
-        self.harness.set_leader(is_leader=True)
-        event = Mock()
-        event.params = {"unseal-keys": ["new unseal key1", "new unseal key2"]}
-        self.harness.charm._on_set_unseal_keys_action(event)
-        init_secret = self.harness.model.get_secret(
-            label=VAULT_INITIALIZATION_SECRET_LABEL
-        ).get_content(refresh=True)
-        self.assertEqual(
-            init_secret,
-            {
-                "roottoken": "root token content",
-                "unsealkeys": '["new unseal key1", "new unseal key2"]',
-            },
-        )
-
-    @patch("charm.Vault", autospec=True)
-    def test_given_new_unseal_keys_and_unit_is_leader_and_vault_is_initialized_when_set_unseal_keys_action_then_vault_is_unsealed(  # noqa: E501
-        self,
-        mock_vault_class,
-    ):
-        mock_vault = MagicMock(spec=Vault)
-        mock_vault_class.return_value = mock_vault
-        self.harness.set_can_connect(container=self.container_name, val=True)
-        self.harness.add_storage(storage_name="certs", attach=True)
-        peer_relation_id = self._set_peer_relation()
-        self._set_initialization_secret_in_peer_relation(
-            relation_id=peer_relation_id,
-            root_token="root token content",
-            unseal_keys=["unseal_key1", "unseal_key2"],
-        )
-        self.harness.set_leader(is_leader=True)
-        event = Mock()
-        event.params = {"unseal-keys": ["new unseal key1", "new unseal key2"]}
-        self.harness.charm._on_set_unseal_keys_action(event)
-        mock_vault.unseal.assert_called_with(unseal_keys=["new unseal key1", "new unseal key2"])
-
-    @patch("charm.Vault", autospec=True)
-    def test_given_new_unseal_keys_and_unit_is_leader_and_vault_is_initialized_when_set_unseal_keys_action_then_action_succeeds(  # noqa: E501
-        self,
-        mock_vault_class,
-    ):
-        self.harness.set_can_connect(container=self.container_name, val=True)
-        self.harness.add_storage(storage_name="certs", attach=True)
-        peer_relation_id = self._set_peer_relation()
-        self._set_initialization_secret_in_peer_relation(
-            relation_id=peer_relation_id,
-            root_token="root token content",
-            unseal_keys=["unseal_key1", "unseal_key2"],
-        )
-        self.harness.set_leader(is_leader=True)
-        event = Mock()
-        event.params = {"unseal-keys": ["new unseal key1", "new unseal key2"]}
-        self.harness.charm._on_set_unseal_keys_action(event)
-        event.set_results.assert_called_with(
-            {"unseal-keys": ["new unseal key1", "new unseal key2"]}
-        )
-
-    @patch("charm.Vault", autospec=True)
-    def test_given_unit_not_leader_when_set_root_token_action_then_action_fails(
-        self, mock_vault_class
-    ):
-        self.harness.set_can_connect(container=self.container_name, val=True)
-        self.harness.add_storage(storage_name="certs", attach=True)
-        peer_relation_id = self._set_peer_relation()
-        self._set_initialization_secret_in_peer_relation(
-            relation_id=peer_relation_id,
-            root_token="root token content",
-            unseal_keys=["unseal_keys"],
-        )
-        event = Mock()
-        self.harness.charm._on_set_root_token_action(event)
-        event.fail.assert_called_with(message="Only leader unit can set the root token.")
-
-    @patch("charm.Vault", autospec=True)
-    def test_given_vault_not_initialized_when_set_root_token_action_then_action_fails(
-        self,
-        mock_vault_class,
-    ):
-        self.harness.set_can_connect(container=self.container_name, val=True)
-        self.harness.add_storage(storage_name="certs", attach=True)
-        self.harness.set_leader(is_leader=True)
-        event = Mock()
-        self.harness.charm._on_set_root_token_action(event)
-        event.fail.assert_called_with(
-            message="Cannot set root token, vault is not initialized yet."
-        )
-
-    @patch("charm.Vault", autospec=True)
-    def test_given_provided_root_token_matches_current_when_set_root_token_action_then_action_fails(
-        self,
-        mock_vault_class,
-    ):
-        self.harness.set_can_connect(container=self.container_name, val=True)
-        self.harness.add_storage(storage_name="certs", attach=True)
-        peer_relation_id = self._set_peer_relation()
-        self._set_initialization_secret_in_peer_relation(
-            relation_id=peer_relation_id,
-            root_token="root token content",
-            unseal_keys=["unseal_key1", "unseal_key2"],
-        )
-        self.harness.set_leader(is_leader=True)
-        event = Mock()
-        event.params = {"root-token": "root token content"}
-        self.harness.charm._on_set_root_token_action(event)
-        event.fail.assert_called_with(message="Provided root token is already set.")
-
-    @patch("charm.Vault", autospec=True)
-    def test_given_new_root_token_and_unit_is_leader_and_vault_is_initialized_when_set_root_token_action_then_root_token_is_set_in_secret(  # noqa: E501
-        self,
-        mock_vault_class,
-    ):
-        self.harness.set_can_connect(container=self.container_name, val=True)
-        self.harness.add_storage(storage_name="certs", attach=True)
-        peer_relation_id = self._set_peer_relation()
-        self._set_initialization_secret_in_peer_relation(
-            relation_id=peer_relation_id,
-            root_token="root token content",
-            unseal_keys=["unseal_key1", "unseal_key2"],
-        )
-        self.harness.set_leader(is_leader=True)
-        event = Mock()
-        event.params = {"root-token": "new root token content"}
-        self.harness.charm._on_set_root_token_action(event)
-        init_secret = self.harness.model.get_secret(
-            label=VAULT_INITIALIZATION_SECRET_LABEL
-        ).get_content(refresh=True)
-        self.assertEqual(
-            init_secret,
-            {
-                "roottoken": "new root token content",
-                "unsealkeys": '["unseal_key1", "unseal_key2"]',
-            },
-        )
-
-    @patch("charm.Vault", autospec=True)
-    def test_given_new_root_token_and_unit_is_leader_and_vault_is_initialized_when_set_root_token_action_then_vault_root_token_is_set(  # noqa: E501
-        self,
-        mock_vault_class,
-    ):
-        mock_vault = MagicMock(spec=Vault)
-        mock_vault_class.return_value = mock_vault
-
-        self.harness.set_can_connect(container=self.container_name, val=True)
-        self.harness.add_storage(storage_name="certs", attach=True)
-        peer_relation_id = self._set_peer_relation()
-        self._set_initialization_secret_in_peer_relation(
-            relation_id=peer_relation_id,
-            root_token="root token content",
-            unseal_keys=["unseal_key1", "unseal_key2"],
-        )
-        self.harness.set_leader(is_leader=True)
-        event = Mock()
-        event.params = {"root-token": "new root token content"}
-        self.harness.charm._on_set_root_token_action(event)
-        mock_vault.authenticate.assert_called_with(Token("new root token content"))
-
-    @patch("charm.Vault", autospec=True)
-    def test_given_new_root_token_and_unit_is_leader_and_vault_is_initialized_when_set_root_token_action_then_action_succeeds(  # noqa: E501
-        self,
-        mock_vault_class,
-    ):
-        self.harness.set_can_connect(container=self.container_name, val=True)
-        self.harness.add_storage(storage_name="certs", attach=True)
-        peer_relation_id = self._set_peer_relation()
-        self._set_initialization_secret_in_peer_relation(
-            relation_id=peer_relation_id,
-            root_token="root token content",
-            unseal_keys=["unseal_key1", "unseal_key2"],
-        )
-        self.harness.set_leader(is_leader=True)
-        event = Mock()
-        event.params = {"root-token": "new root token content"}
-        self.harness.charm._on_set_root_token_action(event)
-        event.set_results.assert_called_with({"root-token": "new root token content"})
-
-    @patch(f"{VAULT_KV_LIB_PATH}.VaultKvProvides.set_unit_credentials")
-    @patch(f"{VAULT_KV_LIB_PATH}.VaultKvProvides.set_ca_certificate")
-    @patch(f"{VAULT_KV_LIB_PATH}.VaultKvProvides.set_mount")
-    @patch(f"{VAULT_KV_LIB_PATH}.VaultKvProvides.set_vault_url")
-    def test_given_unit_not_leader_when_new_vault_kv_client_attached_then_event_kv_relation_data_not_set(
-        self,
-        patch_set_vault_url,
-        patch_set_mount,
-        patch_set_ca_certificate,
-        patch_audit_device_enabled,
-    ):
-        self.harness.set_leader(is_leader=False)
-        self.harness.set_can_connect(container=self.container_name, val=True)
-        self.harness.add_storage(storage_name="certs", attach=True)
-        vault_kv_relation_name = "vault-kv"
-        vault_kv_relation_id = self.harness.add_relation(
-            relation_name=vault_kv_relation_name, remote_app="vault-kv-remote"
-        )
-        self.harness.add_relation_unit(
-            relation_id=vault_kv_relation_id, remote_unit_name="vault-kv-remote/0"
-        )
-        event = Mock()
         event.relation_id = vault_kv_relation_id
         self.harness.charm._on_new_vault_kv_client_attached(event)
         patch_set_vault_url.assert_not_called()
@@ -1887,18 +1423,15 @@
         patch_get_binding.return_value = MockBinding(
             bind_address="1.2.1.2", ingress_address="10.1.0.1"
         )
-        peer_relation_id = self.harness.add_relation(
-            relation_name="vault-peers", remote_app="vault"
-        )
+        self.harness.add_relation(relation_name="vault-peers", remote_app="vault")
         self.harness.set_leader(is_leader=True)
         self.harness.add_storage(storage_name="certs", attach=True)
         root = self.harness.get_filesystem_root(self.container_name)
         (root / "vault/certs/ca.pem").write_text("some ca")
         self.harness.set_can_connect(container=self.container_name, val=True)
-        self._set_initialization_secret_in_peer_relation(
-            relation_id=peer_relation_id,
-            root_token="root token content",
-            unseal_keys=["unseal_keys"],
+        self._set_approle_secret(
+            role_id="role id",
+            secret_id="secret id",
         )
         rel_id, _ = self.setup_vault_kv_relation()
         event = Mock()
@@ -1910,10 +1443,8 @@
         event.egress_subnet = "2.2.2.0/24"
         event.nonce = "123123"
         self.harness.charm._on_new_vault_kv_client_attached(event)
-        mock_vault.enable_approle_auth_method.assert_called_once()
-
-    @patch("charm.Vault", autospec=True)
->>>>>>> 2a365aae
+
+    @patch("charm.Vault", autospec=True)
     @patch(f"{VAULT_KV_LIB_PATH}.VaultKvProvides.set_ca_certificate")
     @patch(f"{VAULT_KV_LIB_PATH}.VaultKvProvides.set_mount")
     @patch(f"{VAULT_KV_LIB_PATH}.VaultKvProvides.set_vault_url")
