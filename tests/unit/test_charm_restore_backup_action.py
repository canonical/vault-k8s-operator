--- conflicted
+++ resolved
@@ -55,11 +55,6 @@
             state_in,
         )
 
-<<<<<<< HEAD
-        assert self.ctx.action_results == {"restored": "my-backup-id"}
-        self.mock_helpers_vault.restore_snapshot.assert_called_with("my snapshot content")
-=======
         with pytest.raises(testing.ActionFailed) as e:
             self.ctx.run(self.ctx.on.action("list-backups"), state_in)
-        assert e.value.message == "Failed to list backups: some error message"
->>>>>>> ded61385
+        assert e.value.message == "Failed to list backups: some error message"