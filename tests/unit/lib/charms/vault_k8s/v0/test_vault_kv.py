#!/usr/bin/env python3
# Copyright 2023 Canonical Ltd.
# See LICENSE file for licensing details.
import json
import unittest
<<<<<<< HEAD
=======
from dataclasses import asdict
from typing import Any
>>>>>>> 52580ff3

import ops.testing as testing
import pytest
from charms.vault_k8s.v0.vault_kv import (
    NewVaultKvClientAttachedEvent,
    VaultKvClientDetachedEvent,
    VaultKvConnectedEvent,
    VaultKvGoneAwayEvent,
    VaultKvProvides,
    VaultKvReadyEvent,
    VaultKvRequires,
    get_egress_subnets_list_from_relation_data,
)
from ops.charm import ActionEvent, CharmBase

VAULT_KV_RELATION_NAME = "vault-kv"


class VaultKvProviderCharm(CharmBase):
    def __init__(self, *args: Any):
        super().__init__(*args)
        self.interface = VaultKvProvides(self, "vault-kv")
        self.framework.observe(
            self.interface.on.new_vault_kv_client_attached, self._on_new_vault_kv_client_attached
        )
        self.framework.observe(
            self.interface.on.vault_kv_client_detached, self._on_vault_kv_client_detached
        )
        self.framework.observe(self.on.set_kv_data_action, self._on_set_kv_data_action)
        self.framework.observe(
            self.on.get_kv_requests_action,
            self._on_get_kv_requests_action,
        )

    def _on_new_vault_kv_client_attached(self, event: NewVaultKvClientAttachedEvent):
        pass

    def _on_vault_kv_client_detached(self, event: VaultKvClientDetachedEvent):
        pass

    def _on_set_kv_data_action(self, event: ActionEvent):
        if not self.model.unit.is_leader():
            return
        url = event.params.get("url", "")
        mount = event.params.get("mount", "")
        ca_certificate = event.params.get("ca-certificate", "")
        nonce = event.params.get("nonce", "")
        secret_id = event.params.get("secret-id", "")
        relation_id = event.params.get("relation-id", "")
        relation = self.model.get_relation(
            relation_name=VAULT_KV_RELATION_NAME,
            relation_id=int(relation_id),
        )
        assert relation
        self.interface.set_kv_data(
            relation=relation,
            mount=mount,
            nonce=nonce,
            credentials_juju_secret_id=secret_id,
            vault_url=url,
            ca_certificate=ca_certificate,
        )

    def _on_get_kv_requests_action(self, event: ActionEvent):
        kv_requests = self.interface.get_kv_requests()
        event.set_results(
            {
                "kv-requests": json.dumps(
                    [
                        {
                            "relation_id": kv_request.relation.id,
                            "app_name": kv_request.app_name,
                            "unit_name": kv_request.unit_name,
                            "mount_suffix": kv_request.mount_suffix,
                            "egress_subnets": kv_request.egress_subnets,
                            "nonce": kv_request.nonce,
                        }
                        for kv_request in kv_requests
                    ]
                )
            }
        )


class VaultKvRequirerCharm(CharmBase):
    def __init__(self, *args: Any):
        super().__init__(*args)
        self.interface = VaultKvRequires(
            self,
            relation_name=VAULT_KV_RELATION_NAME,
            mount_suffix="dummy",
        )
        self.framework.observe(self.interface.on.connected, self._on_connected)
        self.framework.observe(self.interface.on.ready, self._on_ready)
        self.framework.observe(self.interface.on.gone_away, self._on_gone_away)

    def _on_connected(self, event: VaultKvConnectedEvent):
        pass

    def _on_ready(self, event: VaultKvReadyEvent):
        pass

    def _on_gone_away(self, event: VaultKvGoneAwayEvent):
        pass


class TestVaultKvProvides(unittest.TestCase):
    @pytest.fixture(autouse=True)
    def context(self):
        self.ctx = testing.Context(
            charm_type=VaultKvProviderCharm,
            meta={
                "name": "vault-kv-provider",
                "provides": {"vault-kv": {"interface": "vault-kv"}},
            },
            actions={
                "set-kv-data": {
                    "description": "Set the vault data",
                    "params": {
                        "url": {
                            "type": "string",
                            "description": "The url of the vault server",
                        },
                        "relation-id": {
                            "type": "string",
                            "description": "The relation id",
                        },
                        "mount": {
                            "type": "string",
                            "description": "The mount",
                        },
                        "nonce": {
                            "type": "string",
                            "description": "The nonce",
                        },
                        "secret-id": {
                            "type": "string",
                            "description": "The secret id",
                        },
                        "ca-certificate": {
                            "type": "string",
                            "description": "The ca certificate",
                        },
                    },
                },
                "get-outstanding-kv-requests": {
                    "description": "Get the outstanding kv requests",
                },
                "get-kv-requests": {
                    "description": "Get the kv requests",
                },
            },
        )

    def test_given_unit_joined_when_all_data_present_then_new_client_attached_fired(
        self,
    ):
        suffix = "dummy"
        vault_kv_relation = testing.Relation(
            endpoint="vault-kv",
            interface="vault-kv",
            remote_app_data={"mount_suffix": suffix},
            remote_units_data={0: {"nonce": "abcd", "egress_subnet": "10.0.0.1/32"}},
        )
        state_in = testing.State(
            relations=[vault_kv_relation],
        )

        self.ctx.run(self.ctx.on.relation_changed(vault_kv_relation), state_in)

        assert len(self.ctx.emitted_events) == 2
        assert isinstance(self.ctx.emitted_events[1], NewVaultKvClientAttachedEvent)
        assert self.ctx.emitted_events[1].egress_subnets == ["10.0.0.1/32"]
        assert self.ctx.emitted_events[1].mount_suffix == suffix
        assert self.ctx.emitted_events[1].nonce == "abcd"

    def test_given_unit_joined_when_missing_data_then_new_client_attached_is_never_fired(
        self,
    ):
        vault_kv_relation = testing.Relation(
            endpoint="vault-kv",
            interface="vault-kv",
            remote_app_data={},
            remote_units_data={0: {}},
        )
        state_in = testing.State(
            relations=[vault_kv_relation],
        )

        self.ctx.run(self.ctx.on.relation_changed(vault_kv_relation), state_in)

        assert len(self.ctx.emitted_events) == 1

    def test_given_unit_is_not_leader_when_setting_vault_data_then_relation_data_is_not_updated(
        self,
    ):
        vault_kv_relation = testing.Relation(
            endpoint="vault-kv",
            interface="vault-kv",
            remote_app_data={},
            remote_units_data={0: {}},
        )
        vault_url = "https://vault.example.com"
        mount = "mount"
        nonce = "abcd"
        secret_id = "secret-id"
        state_in = testing.State(
            relations=[vault_kv_relation],
            leader=False,
        )
        state_out = self.ctx.run(
            self.ctx.on.action(
                "set-kv-data",
                params={
                    "url": vault_url,
                    "mount": mount,
                    "nonce": nonce,
                    "secret-id": secret_id,
                    "relation-id": str(vault_kv_relation.id),
                    "ca-certificate": "random certificate",
                },
            ),
            state_in,
        )

        assert state_out.get_relation(vault_kv_relation.id).local_app_data == {}

    def test_given_unit_is_leader_when_setting_data_then_relation_data_is_updated(
        self,
    ):
        vault_kv_relation = testing.Relation(
            endpoint="vault-kv",
            interface="vault-kv",
            remote_app_data={},
            remote_units_data={0: {}},
        )
        vault_url = "https://vault.example.com"
        mount = "charm-vault-kv-requires-dummy"
        nonce = "abcd"
        secret_id = "secret-id"
        state_in = testing.State(
            relations=[vault_kv_relation],
            leader=True,
        )
        state_out = self.ctx.run(
            self.ctx.on.action(
                "set-kv-data",
                params={
                    "url": vault_url,
                    "mount": mount,
                    "nonce": nonce,
                    "secret-id": secret_id,
                    "relation-id": str(vault_kv_relation.id),
                    "ca-certificate": "random certificate",
                },
            ),
            state_in,
        )

        assert state_out.get_relation(vault_kv_relation.id).local_app_data == {
            "mount": mount,
            "ca_certificate": "random certificate",
            "vault_url": vault_url,
            "credentials": json.dumps({nonce: secret_id}),
        }

    def test_given_no_request_when_get_kv_requests_then_empty_list_is_returned(self):
        vault_kv_relation = testing.Relation(
            endpoint="vault-kv",
            interface="vault-kv",
            remote_app_data={},
            remote_units_data={0: {}},
        )
        state_in = testing.State(
            relations=[vault_kv_relation],
            leader=True,
        )
        self.ctx.run(self.ctx.on.action("get-kv-requests"), state_in)

        assert self.ctx.action_results == {"kv-requests": "[]"}

    def test_given_2_requests_when_get_kv_requests_then_requests_are_returned(self):
        suffix = "dummy"
        nonce1 = "abcd"
        nonce2 = "efgh"
        egress_subnets = ["10.0.0.1/32"]
        vault_kv_relation = testing.Relation(
            endpoint="vault-kv",
            interface="vault-kv",
            remote_app_name="vault-kv-requirer",
            remote_app_data={"mount_suffix": suffix},
            remote_units_data={
                0: {"nonce": nonce1, "egress_subnet": ",".join(egress_subnets)},
                1: {"nonce": nonce2, "egress_subnet": ",".join(egress_subnets)},
            },
        )
        state_in = testing.State(
            relations=[vault_kv_relation],
            leader=True,
        )
        self.ctx.run(self.ctx.on.action("get-kv-requests"), state_in)

        assert self.ctx.action_results
        assert {
            "relation_id": vault_kv_relation.id,
            "app_name": vault_kv_relation.remote_app_name,
            "unit_name": f"{vault_kv_relation.remote_app_name}/0",
            "mount_suffix": suffix,
            "egress_subnets": egress_subnets,
            "nonce": nonce1,
        } in json.loads(self.ctx.action_results["kv-requests"])
        assert {
            "relation_id": vault_kv_relation.id,
            "app_name": vault_kv_relation.remote_app_name,
            "unit_name": f"{vault_kv_relation.remote_app_name}/1",
            "mount_suffix": suffix,
            "egress_subnets": egress_subnets,
            "nonce": nonce2,
        } in json.loads(self.ctx.action_results["kv-requests"])

    def test_given_vault_kv_relation_when_relation_departed_then_vault_kv_client_detached_event_fired(
        self,
    ):
        suffix = "dummy"
        nonce = "abcd"
        egress_subnets = ["10.0.0.1/32"]
        vault_kv_relation = testing.Relation(
            endpoint="vault-kv",
            interface="vault-kv",
            remote_app_name="vault-kv-requirer",
            remote_app_data={"mount_suffix": suffix},
            remote_units_data={0: {"nonce": nonce, "egress_subnet": ",".join(egress_subnets)}},
        )
        state_in = testing.State(
            relations=[vault_kv_relation],
            leader=True,
        )

        self.ctx.run(self.ctx.on.relation_departed(vault_kv_relation), state_in)

        assert len(self.ctx.emitted_events) == 2
        assert isinstance(self.ctx.emitted_events[1], VaultKvClientDetachedEvent)
        assert self.ctx.emitted_events[1].unit_name == f"{vault_kv_relation.remote_app_name}/0"


class TestVaultKvRequires:
    @pytest.fixture(autouse=True)
    def context(self):
        self.ctx = testing.Context(
            charm_type=VaultKvRequirerCharm,
            meta={
                "name": "vault-kv-requirer",
                "requires": {"vault-kv": {"interface": "vault-kv"}},
            },
        )

    def test_given_unit_leader_when_unit_joined_then_connected_event_fired_and_all_relation_data_is_updated(  # noqa: E501
        self,
    ):
        vault_kv_relation = testing.Relation(
            endpoint="vault-kv",
            interface="vault-kv",
            remote_app_name="vault-kv-provides",
        )
        state_in = testing.State(
            relations=[vault_kv_relation],
            leader=True,
        )

        state_out = self.ctx.run(self.ctx.on.relation_joined(vault_kv_relation), state_in)

        assert len(self.ctx.emitted_events) == 2
        assert isinstance(self.ctx.emitted_events[1], VaultKvConnectedEvent)
        assert self.ctx.emitted_events[1].relation_id == vault_kv_relation.id
        assert self.ctx.emitted_events[1].relation_name == vault_kv_relation.endpoint
        assert state_out.get_relation(vault_kv_relation.id).local_app_data == {
            "mount_suffix": "dummy"
        }

    def test_given_unit_leader_when_config_changed_then_connected_event_fired(self):
        vault_kv_relation = testing.Relation(
            endpoint="vault-kv",
            interface="vault-kv",
            remote_app_name="vault-kv-provides",
        )
        state_in = testing.State(
            relations=[vault_kv_relation],
            leader=True,
        )

        state_out = self.ctx.run(self.ctx.on.config_changed(), state_in)

        assert len(self.ctx.emitted_events) == 2
        assert isinstance(self.ctx.emitted_events[1], VaultKvConnectedEvent)
        assert self.ctx.emitted_events[1].relation_id == vault_kv_relation.id
        assert self.ctx.emitted_events[1].relation_name == vault_kv_relation.endpoint
        assert state_out.get_relation(vault_kv_relation.id).local_app_data == {
            "mount_suffix": "dummy"
        }

    def test_given_unit_joined_is_not_leader_when_relation_joined_then_connected_is_fired_and_mount_suffix_is_not_updated(  # noqa: E501
        self,
    ):
        vault_kv_relation = testing.Relation(
            endpoint="vault-kv",
            interface="vault-kv",
            remote_app_name="vault-kv-provides",
        )
        state_in = testing.State(
            relations=[vault_kv_relation],
            leader=False,
        )

        state_out = self.ctx.run(self.ctx.on.relation_joined(vault_kv_relation), state_in)

        assert len(self.ctx.emitted_events) == 2
        assert isinstance(self.ctx.emitted_events[1], VaultKvConnectedEvent)
        assert self.ctx.emitted_events[1].relation_id == vault_kv_relation.id
        assert self.ctx.emitted_events[1].relation_name == vault_kv_relation.endpoint
        assert state_out.get_relation(vault_kv_relation.id).local_app_data == {}

    def test_given_all_units_departed_when_relation_broken_then_gone_away_event_fired(
        self,
    ):
        vault_kv_relation = testing.Relation(
            endpoint="vault-kv",
            interface="vault-kv",
            remote_app_name="vault-kv-provides",
        )
        state_in = testing.State(
            relations=[vault_kv_relation],
            leader=True,
        )

        self.ctx.run(self.ctx.on.relation_broken(vault_kv_relation), state_in)

        assert len(self.ctx.emitted_events) == 2
        assert isinstance(self.ctx.emitted_events[1], VaultKvGoneAwayEvent)

    def test_given_relation_changed_when_all_data_present_then_ready_event_fired(self):
        vault_kv_relation = testing.Relation(
            endpoint="vault-kv",
            interface="vault-kv",
            remote_app_name="vault-kv-provides",
            local_unit_data={
                "nonce": "abcd",
            },
            remote_app_data={
                "vault_url": "https://vault.example.com",
                "ca_certificate": "ca certificate data",
                "mount": "charm-vault-kv-requires-dummy",
                "egress_subnet": "1.1.1.1",
                "credentials": json.dumps({"abcd": "dummy"}),
            },
        )
        state_in = testing.State(
            relations=[vault_kv_relation],
            leader=True,
        )

        self.ctx.run(self.ctx.on.relation_changed(vault_kv_relation), state_in)

        assert len(self.ctx.emitted_events) == 2
        assert isinstance(self.ctx.emitted_events[1], VaultKvReadyEvent)
        assert self.ctx.emitted_events[1].relation_id == vault_kv_relation.id
        assert self.ctx.emitted_events[1].relation_name == vault_kv_relation.endpoint

    def test_given_relation_changed_when_data_missing_then_ready_event_never_fired(
        self,
    ):
        vault_kv_relation = testing.Relation(
            endpoint="vault-kv",
            interface="vault-kv",
            remote_app_name="vault-kv-provides",
            local_unit_data={
                "nonce": "abcd",
            },
            remote_app_data={},
        )
        state_in = testing.State(
            relations=[vault_kv_relation],
            leader=True,
        )

        self.ctx.run(self.ctx.on.relation_changed(vault_kv_relation), state_in)

        assert len(self.ctx.emitted_events) == 1

    def test_given_egress_subnets_in_relation_databag_when_get_egress_subnets_list_from_relation_data_then_list_is_returned(  # noqa: E501
        self,
    ):
        relation_datbage_dict = {
            "nonce": "abcd",
            "egress_subnet": "10.0.0.1/32, 10.0.1.1/32,10.0.2.1/32",
        }
        assert sorted(get_egress_subnets_list_from_relation_data(relation_datbage_dict)) == sorted(
            ["10.0.0.1/32", "10.0.1.1/32", "10.0.2.1/32"]
        )<|MERGE_RESOLUTION|>--- conflicted
+++ resolved
@@ -3,11 +3,7 @@
 # See LICENSE file for licensing details.
 import json
 import unittest
-<<<<<<< HEAD
-=======
-from dataclasses import asdict
 from typing import Any
->>>>>>> 52580ff3
 
 import ops.testing as testing
 import pytest
