#!/usr/bin/env python3
# Copyright 2023 Canonical Ltd.
# See LICENSE file for licensing details.

import unittest
from unittest.mock import MagicMock, patch

import requests
<<<<<<< HEAD
from charm import AUTOUNSEAL_POLICY_PATH
from charms.vault_k8s.v0.vault_client import AppRole, AuditDeviceType, SecretsBackend, Token, Vault
=======
from charms.vault_k8s.v0.vault_client import (
    AppRole,
    AuditDeviceType,
    SecretsBackend,
    Token,
    Vault,
    VaultClientError,
)
from hvac.exceptions import InvalidPath
>>>>>>> f9704e08

TEST_PATH = "./tests/unit/lib/charms/vault_k8s/v0"


class TestVault(unittest.TestCase):
    def test_given_token_as_auth_details_when_authenticate_then_token_is_set(self):
        vault = Vault(url="http://whatever-url", ca_cert_path="whatever path")
        vault.authenticate(Token("some token"))

        assert vault._client.token == "some token"

    @patch("hvac.api.auth_methods.approle.AppRole.login")
    def test_given_approle_as_auth_details_when_authenticate_then_approle_login_is_called(
        self, patch_approle_login
    ):
        vault = Vault(url="http://whatever-url", ca_cert_path="whatever path")
        vault.authenticate(AppRole(role_id="some role id", secret_id="some secret id"))

        patch_approle_login.assert_called_with(
            role_id="some role id", secret_id="some secret id", use_token=True
        )

    @patch("hvac.api.auth_methods.token.Token.lookup_self")
    def test_given_token_data_when_get_token_data_lookup_self_called(self, patch_lookup):
        vault = Vault(url="http://whatever-url", ca_cert_path="whatever path")
        vault.get_token_data()
        patch_lookup.assert_called()

    @patch("hvac.api.system_backend.health.Health.read_health_status")
    def test_given_connection_error_when_is_api_available_then_return_false(
        self, patch_health_status
    ):
        patch_health_status.side_effect = requests.exceptions.ConnectionError()
        vault = Vault(url="http://whatever-url", ca_cert_path="whatever path")

        self.assertFalse(vault.is_api_available())

    @patch("hvac.api.system_backend.health.Health.read_health_status")
    def test_given_api_returns_when_is_api_available_then_return_true(self, patch_health_status):
        patch_health_status.return_value = requests.Response()
        vault = Vault(url="http://whatever-url", ca_cert_path="whatever path")

        self.assertTrue(vault.is_api_available())

    @patch("hvac.api.system_backend.raft.Raft.read_raft_config")
    def test_given_node_in_peer_list_when_is_node_in_raft_peers_then_returns_true(
        self, patch_health_status
    ):
        node_id = "whatever node id"
        vault = Vault(url="http://whatever-url", ca_cert_path="whatever path")
        patch_health_status.return_value = {
            "data": {"config": {"servers": [{"node_id": node_id}]}}
        }

        self.assertTrue(vault.is_node_in_raft_peers(node_id=node_id))

    @patch("hvac.api.system_backend.raft.Raft.read_raft_config")
    def test_given_node_not_in_peer_list_when_is_node_in_raft_peers_then_returns_false(
        self, patch_health_status
    ):
        node_id = "whatever node id"
        vault = Vault(url="http://whatever-url", ca_cert_path="whatever path")
        patch_health_status.return_value = {
            "data": {"config": {"servers": [{"node_id": "not our node"}]}}
        }

        self.assertFalse(vault.is_node_in_raft_peers(node_id=node_id))

    @patch("hvac.api.system_backend.raft.Raft.read_raft_config")
    def test_given_1_node_in_raft_cluster_when_get_num_raft_peers_then_returns_1(
        self, patch_health_status
    ):
        patch_health_status.return_value = {
            "data": {
                "config": {
                    "servers": [
                        {"node_id": "node 1"},
                        {"node_id": "node 2"},
                        {"node_id": "node 3"},
                    ]
                }
            }
        }

        vault = Vault(url="http://whatever-url", ca_cert_path="whatever path")

        vault.get_num_raft_peers()

        self.assertEqual(3, vault.get_num_raft_peers())

    @patch("hvac.api.system_backend.auth.Auth.enable_auth_method")
    def test_given_approle_not_in_auth_methods_when_enable_approle_auth_then_approle_is_added_to_auth_methods(  # noqa: E501
        self, patch_enable_auth_method
    ):
        vault = Vault(url="http://whatever-url", ca_cert_path="whatever path")

        vault.enable_approle_auth_method()

        patch_enable_auth_method.assert_called_once()

    @patch("hvac.api.system_backend.audit.Audit.enable_audit_device")
    def test_given_audit_device_is_not_yet_enabled_when_enable_audit_device_then_device_is_enabled(
        self,
        patch_enable_audit_device,
    ):
        vault = Vault(url="http://whatever-url", ca_cert_path="whatever path")
        vault.enable_audit_device(device_type=AuditDeviceType.FILE, path="stdout")
        patch_enable_audit_device.assert_called_once_with(
            device_type="file", options={"file_path": "stdout"}
        )

    @patch("hvac.api.system_backend.audit.Audit.enable_audit_device")
    def test_given_audit_device_is_enabled_when_enable_audit_device_then_nothing_happens(
        self,
        patch_enable_audit_device,
    ):
        vault = Vault(url="http://whatever-url", ca_cert_path="whatever path")
        vault.enable_audit_device(device_type=AuditDeviceType.FILE, path="stdout")
        patch_enable_audit_device.assert_called_once_with(
            device_type="file", options={"file_path": "stdout"}
        )

    @patch("hvac.api.system_backend.policy.Policy.create_or_update_policy")
    def test_given_policy_with_mount_when_configure_policy_then_policy_is_formatted_properly(
        self, patch_create_policy
    ):
        vault = Vault(url="http://whatever-url", ca_cert_path="whatever path")
        vault.configure_policy(
            "test-policy", policy_path=f"{TEST_PATH}/kv_with_mount.hcl", mount="example"
        )
        with open(f"{TEST_PATH}/kv_mounted.hcl", "r") as f:
            policy = f.read()
            patch_create_policy.assert_called_with(
                name="test-policy",
                policy=policy,
            )

    @patch("hvac.api.system_backend.policy.Policy.create_or_update_policy")
    def test_given_policy_without_mount_when_configure_policy_then_policy_created_correctly(
        self, patch_create_policy
    ):
        vault = Vault(url="http://whatever-url", ca_cert_path="whatever path")
        vault.configure_policy("test-policy", policy_path=f"{TEST_PATH}/kv_mounted.hcl")
        with open(f"{TEST_PATH}/kv_mounted.hcl", "r") as f:
            policy = f.read()
            patch_create_policy.assert_called_with(
                name="test-policy",
                policy=policy,
            )

    @patch("hvac.api.auth_methods.approle.AppRole.read_role_id")
    @patch("hvac.api.auth_methods.approle.AppRole.create_or_update_approle")
    def test_given_approle_with_valid_params_when_configure_approle_then_approle_created(
        self, patch_create_approle, patch_read_role_id
    ):
        patch_read_role_id.return_value = {"data": {"role_id": "1234"}}
        vault = Vault(url="http://whatever-url", ca_cert_path="whatever path")
        assert "1234" == vault.configure_approle(
            "test-approle",
            policies=["root", "default"],
            cidrs=["192.168.1.0/24"],
            token_max_ttl="1h",
            token_ttl="1h",
        )

        patch_create_approle.assert_called_with(
            "test-approle",
            bind_secret_id="true",
            token_ttl="1h",
            token_max_ttl="1h",
            token_policies=["root", "default"],
            token_bound_cidrs=["192.168.1.0/24"],
            token_period=None,
        )
        patch_read_role_id.assert_called_once()

    @patch("hvac.api.system_backend.mount.Mount.enable_secrets_engine")
    def test_given_secrets_engine_with_valid_params_when_enable_secrets_engine_then_secrets_engine_enabled(
        self, patch_enable_secrets_engine
    ):
        vault = Vault(url="http://whatever-url", ca_cert_path="whatever path")
        vault.enable_secrets_engine(SecretsBackend.KV_V2, "some/path")

        patch_enable_secrets_engine.assert_called_with(
            backend_type=SecretsBackend.KV_V2.value,
            description=f"Charm created '{SecretsBackend.KV_V2.value}' backend",
            path="some/path",
        )

    @patch("hvac.api.system_backend.mount.Mount.disable_secrets_engine")
    def test_when_disable_secrets_engine_then_secrets_engine_disabled(
        self, mock_disable_secrets_engine: MagicMock
    ):
        vault = Vault(url="http://whatever-url", ca_cert_path="whatever path")
        vault.disable_secrets_engine("some/path")

        mock_disable_secrets_engine.assert_called_with("some/path")

    @patch("hvac.api.system_backend.policy.Policy.delete_policy")
    @patch("hvac.api.auth_methods.approle.AppRole.delete_role")
    def test_when_destroy_autounseal_credentials_then_approle_and_policy_are_deleted(
        self, mock_delete_role: MagicMock, mock_delete_policy: MagicMock
    ):
        vault = Vault(url="http://whatever-url", ca_cert_path="whatever path")
        relation_id = 1
        mount = "example"
        vault.destroy_autounseal_credentials(relation_id, mount)

        mock_delete_role.assert_called_with(f"charm-autounseal-{relation_id}")
        mock_delete_policy.assert_called_with(f"charm-autounseal-{relation_id}")

    @patch("hvac.api.system_backend.policy.Policy.create_or_update_policy")
    @patch("hvac.api.auth_methods.approle.AppRole.generate_secret_id")
    @patch("hvac.api.auth_methods.approle.AppRole.read_role_id")
    @patch("hvac.api.auth_methods.approle.AppRole.create_or_update_approle")
    @patch("hvac.api.secrets_engines.transit.Transit.create_key")
    def test_when_create_autounseal_credentials_then_key_and_approle_and_policy_are_created(
        self,
        mock_create_key: MagicMock,
        mock_create_approle: MagicMock,
        mock_read_role_id: MagicMock,
        mock_generate_secret_id: MagicMock,
        mock_create_policy: MagicMock,
    ):
        vault = Vault(url="http://whatever-url", ca_cert_path="whatever path")
        relation_id = 1
        mount = "example_mount"
        vault.create_autounseal_credentials(relation_id, mount, AUTOUNSEAL_POLICY_PATH)

        with open(f"{TEST_PATH}/autounseal_policy_formatted.hcl", "r") as f:
            expected_policy = f.read()
        mock_create_key.assert_called_with(mount_point=mount, name=str(relation_id))
        mock_create_policy.assert_called_with(
            name=f"charm-autounseal-{relation_id}", policy=expected_policy
        )
        mock_create_approle.assert_called_with(
            f"charm-autounseal-{relation_id}",
            bind_secret_id="true",
            token_ttl=None,
            token_max_ttl=None,
            token_policies=[f"charm-autounseal-{relation_id}"],
            token_bound_cidrs=None,
            token_period="60s",
        )

    @patch("hvac.api.system_backend.health.Health.read_health_status")
    def test_given_health_status_returns_200_when_is_active_then_return_true(
        self, patch_health_status
    ):
        response = requests.Response()
        response.status_code = 200
        patch_health_status.return_value = response
        vault = Vault(url="http://whatever-url", ca_cert_path="whatever path")
        self.assertTrue(vault.is_active_or_standby())

    @patch("hvac.api.system_backend.health.Health.read_health_status")
    def test_given_health_status_returns_standby_when_is_active_then_return_false(
        self, patch_health_status
    ):
        response = requests.Response()
        response.status_code = 429
        patch_health_status.return_value = response
        vault = Vault(url="http://whatever-url", ca_cert_path="whatever path")
        self.assertTrue(vault.is_active_or_standby())
        self.assertFalse(vault.is_active())

    @patch("hvac.api.system_backend.health.Health.read_health_status")
    def test_given_health_status_returns_5xx_when_is_active_then_return_false(
        self, patch_health_status
    ):
        response = requests.Response()
        response.status_code = 501
        patch_health_status.return_value = response
        vault = Vault(url="http://whatever-url", ca_cert_path="whatever path")
        self.assertFalse(vault.is_active_or_standby())

    @patch("hvac.api.system_backend.health.Health.read_health_status")
    def test_given_connection_error_when_is_active_then_return_false(self, patch_health_status):
        patch_health_status.side_effect = requests.exceptions.ConnectionError()
        vault = Vault(url="http://whatever-url", ca_cert_path="whatever path")
        self.assertFalse(vault.is_active_or_standby())

    @patch("hvac.api.secrets_engines.pki.Pki.list_issuers")
    def test_given_no_pki_issuers_when_make_latest_pki_issuer_default_then_vault_client_error_is_raised(
        self,
        patch_read_pki_issuers,
    ):
        vault = Vault(url="http://whatever-url", ca_cert_path="whatever path")
        patch_read_pki_issuers.side_effect = InvalidPath()
        with self.assertRaises(VaultClientError):
            vault.make_latest_pki_issuer_default(mount="test")

    @patch("hvac.api.secrets_engines.pki.Pki.list_issuers")
    @patch("hvac.Client.write_data")
    def test_given_existing_pki_issuers_when_make_latest_pki_issuer_default_then_config_written_to_path(
        self,
        patch_write,
        patch_read_pki_issuers,
    ):
        vault = Vault(url="http://whatever-url", ca_cert_path="whatever path")
        patch_read_pki_issuers.return_value = {
            "data": {"keys": ["issuer"]}
        }
        mount = "test"
        vault.make_latest_pki_issuer_default(mount=mount)
        patch_write.assert_called_with(
            path=f"{mount}/config/issuers",
            data={
                "default_follows_latest_issuer": True,
                "default": "issuer",
            }
        )<|MERGE_RESOLUTION|>--- conflicted
+++ resolved
@@ -6,10 +6,7 @@
 from unittest.mock import MagicMock, patch
 
 import requests
-<<<<<<< HEAD
 from charm import AUTOUNSEAL_POLICY_PATH
-from charms.vault_k8s.v0.vault_client import AppRole, AuditDeviceType, SecretsBackend, Token, Vault
-=======
 from charms.vault_k8s.v0.vault_client import (
     AppRole,
     AuditDeviceType,
@@ -19,7 +16,6 @@
     VaultClientError,
 )
 from hvac.exceptions import InvalidPath
->>>>>>> f9704e08
 
 TEST_PATH = "./tests/unit/lib/charms/vault_k8s/v0"
 
@@ -320,9 +316,7 @@
         patch_read_pki_issuers,
     ):
         vault = Vault(url="http://whatever-url", ca_cert_path="whatever path")
-        patch_read_pki_issuers.return_value = {
-            "data": {"keys": ["issuer"]}
-        }
+        patch_read_pki_issuers.return_value = {"data": {"keys": ["issuer"]}}
         mount = "test"
         vault.make_latest_pki_issuer_default(mount=mount)
         patch_write.assert_called_with(
@@ -330,5 +324,5 @@
             data={
                 "default_follows_latest_issuer": True,
                 "default": "issuer",
-            }
+            },
         )