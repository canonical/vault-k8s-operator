name: Build

on:
  workflow_call:

jobs:
  build-charm-under-test:
    runs-on: ubuntu-latest
    steps:
      - uses: actions/checkout@v4

      - name: Setup LXD
        uses: canonical/setup-lxd@main
        with:
<<<<<<< HEAD
          channel: 5.21/stable
=======
          channel: 5.0/stable
>>>>>>> 57f7871b

      - name: Install charmcraft
        run: sudo snap install charmcraft --classic

      - name: Build charm under test
        run: charmcraft pack --verbose

      - name: Archive Charm Under Test
        uses: actions/upload-artifact@v4
        with:
          name: built-charm
          path: "*.charm"
          retention-days: 5

  build-kv-requirer:
    runs-on: ubuntu-latest
    steps:
      - uses: actions/checkout@v4

      - name: Setup LXD
        uses: canonical/setup-lxd@v0.1.2
        with:
<<<<<<< HEAD
          channel: 5.21/stable
=======
          channel: 5.0/stable
>>>>>>> 57f7871b

      - name: Install charmcraft
        run: sudo snap install charmcraft --classic

      - name: Build KV Requirer charm
        run: |
          cp lib/charms/vault_k8s/v0/vault_kv.py tests/integration/vault_kv_requirer_operator/lib/charms/vault_k8s/v0/vault_kv.py
          cp lib/charms/vault_k8s/v0/juju_facade.py tests/integration/vault_kv_requirer_operator/lib/charms/vault_k8s/v0/juju_facade.py
          cd tests/integration/vault_kv_requirer_operator
          charmcraft pack --verbose

      - name: Archive KV Requirer Charm
        uses: actions/upload-artifact@v4
        with:
          name: kv-requirer-charm
          path: tests/integration/vault_kv_requirer_operator/*.charm
          retention-days: 5<|MERGE_RESOLUTION|>--- conflicted
+++ resolved
@@ -12,11 +12,7 @@
       - name: Setup LXD
         uses: canonical/setup-lxd@main
         with:
-<<<<<<< HEAD
-          channel: 5.21/stable
-=======
           channel: 5.0/stable
->>>>>>> 57f7871b
 
       - name: Install charmcraft
         run: sudo snap install charmcraft --classic
@@ -39,11 +35,7 @@
       - name: Setup LXD
         uses: canonical/setup-lxd@v0.1.2
         with:
-<<<<<<< HEAD
-          channel: 5.21/stable
-=======
           channel: 5.0/stable
->>>>>>> 57f7871b
 
       - name: Install charmcraft
         run: sudo snap install charmcraft --classic
