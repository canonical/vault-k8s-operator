#
# This file is autogenerated by pip-compile with Python 3.11
# by the following command:
#
#    pip-compile requirements.in
#
annotated-types==0.6.0
    # via pydantic
anyio==4.3.0
    # via httpx
attrs==23.2.0
    # via
    #   jsonschema
    #   referencing
boto3==1.34.85
    # via -r requirements.in
<<<<<<< HEAD
boto3-stubs[s3]==1.34.84
    # via -r requirements.in
botocore==1.34.84
=======
botocore==1.34.85
>>>>>>> ff670004
    # via
    #   boto3
    #   s3transfer
botocore-stubs==1.34.84
    # via boto3-stubs
certifi==2024.2.2
    # via
    #   httpcore
    #   httpx
    #   requests
cffi==1.16.0
    # via cryptography
charset-normalizer==3.3.2
    # via requests
click==8.1.7
    # via typer
cosl==0.0.11
    # via -r requirements.in
cryptography==42.0.5
    # via -r requirements.in
h11==0.14.0
    # via httpcore
httpcore==1.0.5
    # via httpx
httpx==0.27.0
    # via lightkube
hvac==2.1.0
    # via -r requirements.in
idna==3.7
    # via
    #   anyio
    #   httpx
    #   requests
iniconfig==2.0.0
    # via pytest
jinja2==3.1.3
    # via -r requirements.in
jmespath==1.0.1
    # via
    #   boto3
    #   botocore
jsonschema==4.21.1
    # via -r requirements.in
jsonschema-specifications==2023.12.1
    # via jsonschema
lightkube==0.15.2
    # via -r requirements.in
lightkube-models==1.29.0.7
    # via
    #   -r requirements.in
    #   lightkube
markupsafe==2.1.5
    # via jinja2
mypy-boto3-s3==1.34.65
    # via boto3-stubs
ops==2.12.0
    # via
    #   -r requirements.in
    #   cosl
    #   ops-scenario
ops-scenario==6.0.3
    # via pytest-interface-tester
packaging==24.0
    # via pytest
pluggy==1.4.0
    # via pytest
pycparser==2.22
    # via cffi
pydantic==2.6.4
    # via
    #   -r requirements.in
    #   pytest-interface-tester
pydantic-core==2.16.3
    # via pydantic
pyhcl==0.4.5
    # via -r requirements.in
pytest==8.1.1
    # via pytest-interface-tester
pytest-interface-tester==2.0.1
    # via -r requirements.in
python-dateutil==2.9.0.post0
    # via botocore
pyyaml==6.0.1
    # via
    #   cosl
    #   lightkube
    #   ops
    #   ops-scenario
referencing==0.34.0
    # via
    #   jsonschema
    #   jsonschema-specifications
requests==2.31.0
    # via
    #   -r requirements.in
    #   hvac
rpds-py==0.18.0
    # via
    #   jsonschema
    #   referencing
s3transfer==0.10.1
    # via boto3
six==1.16.0
    # via python-dateutil
sniffio==1.3.1
    # via
    #   anyio
    #   httpx
typer==0.7.0
    # via pytest-interface-tester
types-awscrt==0.20.7
    # via botocore-stubs
types-s3transfer==0.10.0
    # via boto3-stubs
typing-extensions==4.11.0
    # via
    #   boto3-stubs
    #   cosl
    #   mypy-boto3-s3
    #   pydantic
    #   pydantic-core
urllib3==2.2.1
    # via
    #   botocore
    #   requests
websocket-client==1.7.0
    # via ops<|MERGE_RESOLUTION|>--- conflicted
+++ resolved
@@ -14,13 +14,9 @@
     #   referencing
 boto3==1.34.85
     # via -r requirements.in
-<<<<<<< HEAD
 boto3-stubs[s3]==1.34.84
     # via -r requirements.in
 botocore==1.34.84
-=======
-botocore==1.34.85
->>>>>>> ff670004
     # via
     #   boto3
     #   s3transfer
