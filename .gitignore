venv/
build/
*.charm

.coverage
__pycache__/
*.py[cod]

<<<<<<< HEAD
.idea/
=======
.idea/
>>>>>>> 652ef306
<|MERGE_RESOLUTION|>--- conflicted
+++ resolved
@@ -6,8 +6,4 @@
 __pycache__/
 *.py[cod]
 
-<<<<<<< HEAD
 .idea/
-=======
-.idea/
->>>>>>> 652ef306
